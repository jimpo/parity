// Copyright 2015-2017 Parity Technologies (UK) Ltd.
// This file is part of Parity.

// Parity is free software: you can redistribute it and/or modify
// it under the terms of the GNU General Public License as published by
// the Free Software Foundation, either version 3 of the License, or
// (at your option) any later version.

// Parity is distributed in the hope that it will be useful,
// but WITHOUT ANY WARRANTY; without even the implied warranty of
// MERCHANTABILITY or FITNESS FOR A PARTICULAR PURPOSE.  See the
// GNU General Public License for more details.

// You should have received a copy of the GNU General Public License
// along with Parity.  If not, see <http://www.gnu.org/licenses/>.

use std::collections::HashSet;
use std::sync::Arc;
use std::sync::atomic::{AtomicUsize, Ordering};
use std::time::Duration;
use std::thread;
use parking_lot::Mutex;
use ethcore::client::ChainNotify;
use ethkey::{Public, public_to_address};
use bytes::Bytes;
use ethereum_types::{H256, U256, Address};
use key_server_set::KeyServerSet;
use key_server_cluster::{NodeId, ClusterClient, ClusterSessionsListener, ClusterSession};
use key_server_cluster::math;
use key_server_cluster::generation_session::SessionImpl as GenerationSession;
use key_server_cluster::encryption_session::{check_encrypted_data, update_encrypted_data};
use key_server_cluster::decryption_session::SessionImpl as DecryptionSession;
use key_server_cluster::key_version_negotiation_session::{SessionImpl as KeyVersionNegotiationSession,
	IsolatedSessionTransport as KeyVersionNegotiationTransport, FailedContinueAction};
use key_storage::KeyStorage;
use acl_storage::AclStorage;
use listener::service_contract::ServiceContract;
use listener::tasks_queue::TasksQueue;
use {ServerKeyId, NodeKeyPair, Error};

/// Retry interval (in blocks). Every RETRY_INTERVAL_BLOCKS blocks each KeyServer reads pending requests from
/// service contract && tries to re-execute. The reason to have this mechanism is primarily because keys
/// servers set change takes a lot of time + there could be some races, when blocks are coming to different
/// KS at different times. This isn't intended to fix && respond to general session errors!
const RETRY_INTERVAL_BLOCKS: usize = 30;

/// Max failed retry requests (in single retry interval). The reason behind this constant is that if several
/// pending requests have failed, then most probably other will fail too.
const MAX_FAILED_RETRY_REQUESTS: usize = 1;

/// SecretStore <-> Authority connector responsible for:
/// 1. listening for new requests on SecretStore contract
/// 2. redirecting requests to key server
/// 3. publishing response on SecretStore contract
pub struct ServiceContractListener {
	/// Service contract listener data.
	data: Arc<ServiceContractListenerData>,
	/// Service thread handle.
	service_handle: Option<thread::JoinHandle<()>>,
}

/// Service contract listener parameters.
pub struct ServiceContractListenerParams {
	/// Service contract.
	pub contract: Arc<ServiceContract>,
	/// This node key pair.
	pub self_key_pair: Arc<NodeKeyPair>,
	/// Key servers set.
	pub key_server_set: Arc<KeyServerSet>,
	/// ACL storage reference.
	pub acl_storage: Arc<AclStorage>,
	/// Cluster reference.
	pub cluster: Arc<ClusterClient>,
	/// Key storage reference.
	pub key_storage: Arc<KeyStorage>,
}

/// Service contract listener data.
struct ServiceContractListenerData {
	/// Blocks since last retry.
	pub last_retry: AtomicUsize,
	/// Retry-related data.
	pub retry_data: Mutex<ServiceContractRetryData>,
	/// Service tasks queue.
	pub tasks_queue: Arc<TasksQueue<ServiceTask>>,
	/// Service contract.
	pub contract: Arc<ServiceContract>,
	/// ACL storage reference.
	pub acl_storage: Arc<AclStorage>,
	/// Cluster client reference.
	pub cluster: Arc<ClusterClient>,
	/// This node key pair.
	pub self_key_pair: Arc<NodeKeyPair>,
	/// Key servers set.
	pub key_server_set: Arc<KeyServerSet>,
	/// Key storage reference.
	pub key_storage: Arc<KeyStorage>,

}

/// Retry-related data.
#[derive(Default)]
struct ServiceContractRetryData {
	/// Server keys, which we have 'touched' since last retry.
	pub affected_server_keys: HashSet<ServerKeyId>,
	/// Document keys + requesters, which we have 'touched' since last retry.
	pub affected_document_keys: HashSet<(ServerKeyId, Address)>,
}

/// Service task.
#[derive(Debug, Clone, PartialEq)]
pub enum ServiceTask {
	/// Retry all 'stalled' tasks.
	Retry,
	/// Generate server key (origin, server_key_id, author, threshold).
	GenerateServerKey(Address, ServerKeyId, Address, usize),
	/// Retrieve server key (origin, server_key_id).
	RetrieveServerKey(Address, ServerKeyId),
	/// Store document key (origin, server_key_id, author, common_point, encrypted_point).
	StoreDocumentKey(Address, ServerKeyId, Address, Public, Public),
	/// Retrieve common data of document key (origin, server_key_id, requester).
	RetrieveShadowDocumentKeyCommon(Address, ServerKeyId, Address),
	/// Retrieve personal data of document key (origin, server_key_id, requester).
	RetrieveShadowDocumentKeyPersonal(Address, ServerKeyId, Public),
	/// Shutdown listener.
	Shutdown,
}

impl ServiceContractListener {
	/// Create new service contract listener.
	pub fn new(params: ServiceContractListenerParams) -> Result<Arc<ServiceContractListener>, Error> {
		let data = Arc::new(ServiceContractListenerData {
			last_retry: AtomicUsize::new(0),
			retry_data: Default::default(),
			tasks_queue: Arc::new(TasksQueue::new()),
			contract: params.contract,
			acl_storage: params.acl_storage,
			cluster: params.cluster,
			self_key_pair: params.self_key_pair,
			key_server_set: params.key_server_set,
			key_storage: params.key_storage,
		});

		// we are not starting thread when in test mode
		let service_handle = if cfg!(test) {
			None
		} else {
			let service_thread_data = data.clone();
			Some(thread::Builder::new().name("ServiceContractListener".into()).spawn(move ||
				Self::run_service_thread(service_thread_data)).map_err(|e| Error::Internal(format!("{}", e)))?)
		};
		let contract = Arc::new(ServiceContractListener {
			data: data,
			service_handle: service_handle,
		});
		contract.data.cluster.add_generation_listener(contract.clone());
		contract.data.cluster.add_decryption_listener(contract.clone());
		contract.data.cluster.add_key_version_negotiation_listener(contract.clone());
		Ok(contract)
	}

	/// Process incoming events of service contract.
	fn process_service_contract_events(&self) {
		// shortcut: do not process events if we're isolated from the cluster
		if self.data.key_server_set.is_isolated() {
			return;
		}

		self.data.tasks_queue.push_many(self.data.contract.read_logs()
			.filter_map(|task| Self::filter_task(&self.data, task)));
	}

	/// Filter service task. Only returns Some if task must be executed by this server.
	fn filter_task(data: &Arc<ServiceContractListenerData>, task: ServiceTask) -> Option<ServiceTask> {
		match task {
			// when this node should be master of this server key generation session
			ServiceTask::GenerateServerKey(origin, server_key_id, author, threshold) if is_processed_by_this_key_server(
				&*data.key_server_set, data.self_key_pair.public(), &server_key_id) =>
				Some(ServiceTask::GenerateServerKey(origin, server_key_id, author, threshold)),
			// when server key is not yet generated and generation must be initiated by other node
			ServiceTask::GenerateServerKey(_, _, _, _) => None,

			// when server key retrieval is requested
			ServiceTask::RetrieveServerKey(origin, server_key_id) =>
				Some(ServiceTask::RetrieveServerKey(origin, server_key_id)),

			// when document key store is requested
			ServiceTask::StoreDocumentKey(origin, server_key_id, author, common_point, encrypted_point) =>
				Some(ServiceTask::StoreDocumentKey(origin, server_key_id, author, common_point, encrypted_point)),

			// when common document key data retrieval is requested
			ServiceTask::RetrieveShadowDocumentKeyCommon(origin, server_key_id, requester) =>
				Some(ServiceTask::RetrieveShadowDocumentKeyCommon(origin, server_key_id, requester)),

			// when this node should be master of this document key decryption session
			ServiceTask::RetrieveShadowDocumentKeyPersonal(origin, server_key_id, requester) if is_processed_by_this_key_server(
				&*data.key_server_set, data.self_key_pair.public(), &server_key_id) =>
				Some(ServiceTask::RetrieveShadowDocumentKeyPersonal(origin, server_key_id, requester)),
			// when server key is not yet generated and generation must be initiated by other node
			ServiceTask::RetrieveShadowDocumentKeyPersonal(_, _, _) => None,

			ServiceTask::Retry | ServiceTask::Shutdown => unreachable!("must be filtered outside"),
		}
	}

	/// Service thread procedure.
	fn run_service_thread(data: Arc<ServiceContractListenerData>) {
		loop {
			let task = data.tasks_queue.wait();
			trace!(target: "secretstore", "{}: processing {:?} task", data.self_key_pair.public(), task);

			match task {
				ServiceTask::Shutdown => break,
				task => {
					// the only possible reaction to an error is a tx+trace && it is already happened
					let _ = Self::process_service_task(&data, task);
				},
			};
		}

		trace!(target: "secretstore", "{}: ServiceContractListener thread stopped", data.self_key_pair.public());
	}

	/// Process single service task.
	fn process_service_task(data: &Arc<ServiceContractListenerData>, task: ServiceTask) -> Result<(), String> {
		match &task {
			&ServiceTask::GenerateServerKey(origin, server_key_id, author, threshold) => {
				data.retry_data.lock().affected_server_keys.insert(server_key_id.clone());
				log_service_task_result(&task, data.self_key_pair.public(),
					Self::generate_server_key(&data, origin, &server_key_id, author, threshold))
			},
			&ServiceTask::RetrieveServerKey(origin, server_key_id) => {
				data.retry_data.lock().affected_server_keys.insert(server_key_id.clone());
				log_service_task_result(&task, data.self_key_pair.public(),
					Self::retrieve_server_key(&data, origin, &server_key_id))
			},
			&ServiceTask::StoreDocumentKey(origin, server_key_id, author, common_point, encrypted_point) => {
				data.retry_data.lock().affected_document_keys.insert((server_key_id.clone(), author.clone()));
				log_service_task_result(&task, data.self_key_pair.public(),
					Self::store_document_key(&data, origin, &server_key_id, &author, &common_point, &encrypted_point))
			},
			&ServiceTask::RetrieveShadowDocumentKeyCommon(origin, server_key_id, requester) => {
				data.retry_data.lock().affected_document_keys.insert((server_key_id.clone(), requester.clone()));
				log_service_task_result(&task, data.self_key_pair.public(),
					Self::retrieve_document_key_common(&data, origin, &server_key_id, &requester))
			},
			&ServiceTask::RetrieveShadowDocumentKeyPersonal(origin, server_key_id, requester) => {
				data.retry_data.lock().affected_server_keys.insert(server_key_id.clone());
				log_service_task_result(&task, data.self_key_pair.public(),
					Self::retrieve_document_key_personal(&data, origin, &server_key_id, requester))
			},
			&ServiceTask::Retry => {
				Self::retry_pending_requests(&data)
					.map(|processed_requests| {
						if processed_requests != 0 {
							trace!(target: "secretstore", "{}: successfully retried {} pending requests",
								data.self_key_pair.public(), processed_requests);
						}
						()
					})
					.map_err(|error| {
						warn!(target: "secretstore", "{}: retrying pending requests has failed with: {}",
							data.self_key_pair.public(), error);
						error
					})
			},
			&ServiceTask::Shutdown => unreachable!("must be filtered outside"),
		}
	}

	/// Retry processing pending requests.
	fn retry_pending_requests(data: &Arc<ServiceContractListenerData>) -> Result<usize, String> {
		let mut failed_requests = 0;
		let mut processed_requests = 0;
		let retry_data = ::std::mem::replace(&mut *data.retry_data.lock(), Default::default());
		let pending_tasks = data.contract.read_pending_requests()
			.filter_map(|(is_confirmed, task)| Self::filter_task(data, task)
				.map(|t| (is_confirmed, t)));
		for (is_response_required, task) in pending_tasks {
			// only process requests, which we haven't confirmed yet
			if !is_response_required {
				continue;
			}

			match task {
				ServiceTask::GenerateServerKey(_, ref key, _, _) | ServiceTask::RetrieveServerKey(_, ref key)
					if retry_data.affected_server_keys.contains(key) => continue,
				ServiceTask::StoreDocumentKey(_, ref key, ref author, _, _) |
					ServiceTask::RetrieveShadowDocumentKeyCommon(_, ref key, ref author)
					if retry_data.affected_document_keys.contains(&(key.clone(), author.clone())) => continue,
				ServiceTask::RetrieveShadowDocumentKeyPersonal(_, ref key, ref requester)
					if retry_data.affected_document_keys.contains(&(key.clone(), public_to_address(requester))) => continue,
				_ => (),
			}

			// process request result
			let request_result = Self::process_service_task(data, task);
			match request_result {
				Ok(_) => processed_requests += 1,
				Err(_) => {
					failed_requests += 1;
					if failed_requests > MAX_FAILED_RETRY_REQUESTS {
						return Err("too many failed requests".into());
					}
				},
			}
		}

		Ok(processed_requests)
	}

	/// Generate server key (start generation session).
	fn generate_server_key(data: &Arc<ServiceContractListenerData>, origin: Address, server_key_id: &ServerKeyId, author: Address, threshold: usize) -> Result<(), String> {
		Self::process_server_key_generation_result(data, origin, server_key_id, data.cluster.new_generation_session(
			server_key_id.clone(), Some(origin), author, threshold).map(|_| None).map_err(Into::into))
	}

	/// Process server key generation result.
	fn process_server_key_generation_result(data: &Arc<ServiceContractListenerData>, origin: Address, server_key_id: &ServerKeyId, result: Result<Option<Public>, Error>) -> Result<(), String> {
		match result {
			Ok(None) => Ok(()),
			Ok(Some(server_key)) => {
				data.contract.publish_generated_server_key(&origin, server_key_id, server_key)
			},
			Err(ref error) if error.is_non_fatal() => Err(format!("{}", error)),
			Err(ref error) => {
				// ignore error as we're already processing an error
				let _ = data.contract.publish_server_key_generation_error(&origin, server_key_id)
					.map_err(|error| warn!(target: "secretstore", "{}: failed to publish GenerateServerKey({}) error: {}",
						data.self_key_pair.public(), server_key_id, error));
				Err(format!("{}", error))
			}
		}
	}

	/// Retrieve server key.
	fn retrieve_server_key(data: &Arc<ServiceContractListenerData>, origin: Address, server_key_id: &ServerKeyId) -> Result<(), String> {
		match data.key_storage.get(server_key_id) {
			Ok(Some(server_key_share)) => {
				data.contract.publish_retrieved_server_key(&origin, server_key_id, server_key_share.public, server_key_share.threshold)
			},
			Ok(None) => {
				data.contract.publish_server_key_retrieval_error(&origin, server_key_id)
			}
			Err(ref error) if error.is_non_fatal() => Err(format!("{}", error)),
			Err(ref error) => {
				// ignore error as we're already processing an error
				let _ = data.contract.publish_server_key_retrieval_error(&origin, server_key_id)
					.map_err(|error| warn!(target: "secretstore", "{}: failed to publish RetrieveServerKey({}) error: {}",
						data.self_key_pair.public(), server_key_id, error));
				Err(format!("{}", error))
			}
		}
	}

	/// Store document key.
	fn store_document_key(data: &Arc<ServiceContractListenerData>, origin: Address, server_key_id: &ServerKeyId, author: &Address, common_point: &Public, encrypted_point: &Public) -> Result<(), String> {
		let store_result = data.key_storage.get(server_key_id)
			.and_then(|key_share| key_share.ok_or(Error::ServerKeyIsNotFound))
			.and_then(|key_share| check_encrypted_data(Some(&key_share)).map(|_| key_share).map_err(Into::into))
			.and_then(|key_share| update_encrypted_data(&data.key_storage, server_key_id.clone(), key_share,
				author.clone(), common_point.clone(), encrypted_point.clone()).map_err(Into::into));
		match store_result {
			Ok(()) => {
				data.contract.publish_stored_document_key(&origin, server_key_id)
			},
			Err(ref error) if error.is_non_fatal() => Err(format!("{}", error)),
			Err(ref error) => {
				// ignore error as we're already processing an error
				let _ = data.contract.publish_document_key_store_error(&origin, server_key_id)
					.map_err(|error| warn!(target: "secretstore", "{}: failed to publish StoreDocumentKey({}) error: {}",
						data.self_key_pair.public(), server_key_id, error));
				Err(format!("{}", error))
			},
		}
	}

	/// Retrieve common part of document key.
	fn retrieve_document_key_common(data: &Arc<ServiceContractListenerData>, origin: Address, server_key_id: &ServerKeyId, requester: &Address) -> Result<(), String> {
		let retrieval_result = data.acl_storage.check(requester.clone(), server_key_id)
			.and_then(|is_allowed| if !is_allowed { Err(Error::AccessDenied) } else { Ok(()) })
			.and_then(|_| data.key_storage.get(server_key_id).and_then(|key_share| key_share.ok_or(Error::ServerKeyIsNotFound)))
			.and_then(|key_share| key_share.common_point
				.ok_or(Error::DocumentKeyIsNotFound)
				.and_then(|common_point| math::make_common_shadow_point(key_share.threshold, common_point))
				.map(|common_point| (common_point, key_share.threshold)));
		match retrieval_result {
			Ok((common_point, threshold)) => {
				data.contract.publish_retrieved_document_key_common(&origin, server_key_id, requester, common_point, threshold)
			},
			Err(ref error) if error.is_non_fatal() => Err(format!("{}", error)),
			Err(ref error) => {
				// ignore error as we're already processing an error
				let _ = data.contract.publish_document_key_retrieval_error(&origin, server_key_id, requester)
					.map_err(|error| warn!(target: "secretstore", "{}: failed to publish RetrieveDocumentKey({}) error: {}",
						data.self_key_pair.public(), server_key_id, error));
				Err(format!("{}", error))
			},
		}
	}

	/// Retrieve personal part of document key (start decryption session).
	fn retrieve_document_key_personal(data: &Arc<ServiceContractListenerData>, origin: Address, server_key_id: &ServerKeyId, requester: Public) -> Result<(), String> {
		Self::process_document_key_retrieval_result(data, origin, server_key_id, &public_to_address(&requester), data.cluster.new_decryption_session(
			server_key_id.clone(), Some(origin), requester.clone().into(), None, true, true).map(|_| None).map_err(Into::into))
	}

	/// Process document key retrieval result.
	fn process_document_key_retrieval_result(data: &Arc<ServiceContractListenerData>, origin: Address, server_key_id: &ServerKeyId, requester: &Address, result: Result<Option<(Vec<Address>, Public, Bytes)>, Error>) -> Result<(), String> {
		match result {
			Ok(None) => Ok(()),
			Ok(Some((participants, decrypted_secret, shadow))) => {
				data.contract.publish_retrieved_document_key_personal(&origin, server_key_id, &requester, &participants, decrypted_secret, shadow)
			},
			Err(ref error) if error.is_non_fatal() => Err(format!("{}", error)),
			Err(ref error) => {
				// ignore error as we're already processing an error
				let _ = data.contract.publish_document_key_retrieval_error(&origin, server_key_id, &requester)
					.map_err(|error| warn!(target: "secretstore", "{}: failed to publish RetrieveDocumentKey({}) error: {}",
						data.self_key_pair.public(), server_key_id, error));
				Err(format!("{}", error))
			}
		}
	}
}

impl Drop for ServiceContractListener {
	fn drop(&mut self) {
		if let Some(service_handle) = self.service_handle.take() {
			self.data.tasks_queue.push_front(ServiceTask::Shutdown);
			// ignore error as we are already closing
			let _ = service_handle.join();
		}
	}
}

impl ChainNotify for ServiceContractListener {
<<<<<<< HEAD
	fn new_blocks(&self, _imported: Vec<H256>, _invalid: Vec<H256>, enacted: Vec<H256>, retracted: Vec<H256>, _sealed: Vec<H256>, _proposed: Vec<Bytes>, _duration: u64) {
=======
	fn new_blocks(&self, _imported: Vec<H256>, _invalid: Vec<H256>, enacted: Vec<H256>, _retracted: Vec<H256>, _sealed: Vec<H256>, _proposed: Vec<Bytes>, _duration: Duration) {
>>>>>>> 10a34647
		let enacted_len = enacted.len();
		if enacted_len == 0 && retracted.is_empty() {
			return;
		}

		if !self.data.contract.update() {
			return;
		}

		self.process_service_contract_events();

		// schedule retry if received enough blocks since last retry
		// it maybe inaccurate when switching syncing/synced states, but that's ok
		if self.data.last_retry.fetch_add(enacted_len, Ordering::Relaxed) >= RETRY_INTERVAL_BLOCKS {
			// shortcut: do not retry if we're isolated from the cluster
			if !self.data.key_server_set.is_isolated() {
				self.data.tasks_queue.push(ServiceTask::Retry);
				self.data.last_retry.store(0, Ordering::Relaxed);
			}
		}
	}
}

impl ClusterSessionsListener<GenerationSession> for ServiceContractListener {
	fn on_session_removed(&self, session: Arc<GenerationSession>) {
		// by this time sesion must already be completed - either successfully, or not
		assert!(session.is_finished());

		// ignore result - the only thing that we can do is to log the error
		let server_key_id = session.id();
		if let Some(origin) = session.origin() {
			if let Some(generation_result) = session.wait(Some(Default::default())) {
				let generation_result = generation_result.map(Some).map_err(Into::into);
				let _ = Self::process_server_key_generation_result(&self.data, origin, &server_key_id, generation_result);
			}
		}
	}
}

impl ClusterSessionsListener<DecryptionSession> for ServiceContractListener {
	fn on_session_removed(&self, session: Arc<DecryptionSession>) {
		// by this time sesion must already be completed - either successfully, or not
		assert!(session.is_finished());

		// ignore result - the only thing that we can do is to log the error
		let session_id = session.id();
		let server_key_id = session_id.id;
		if let (Some(requester), Some(origin)) = (session.requester().and_then(|r| r.address(&server_key_id).ok()), session.origin()) {
			if let Some(retrieval_result) = session.wait(Some(Default::default())) {
				let retrieval_result = retrieval_result.map(|key_shadow|
					session.broadcast_shadows()
						.and_then(|broadcast_shadows|
							broadcast_shadows.get(self.data.self_key_pair.public())
								.map(|self_shadow| (
									broadcast_shadows.keys().map(public_to_address).collect(),
									key_shadow.decrypted_secret,
									self_shadow.clone()
								)))
				).map_err(Into::into);
				let _ = Self::process_document_key_retrieval_result(&self.data, origin, &server_key_id, &requester, retrieval_result);
			}
		}
	}
}

impl ClusterSessionsListener<KeyVersionNegotiationSession<KeyVersionNegotiationTransport>> for ServiceContractListener {
	fn on_session_removed(&self, session: Arc<KeyVersionNegotiationSession<KeyVersionNegotiationTransport>>) {
		// by this time sesion must already be completed - either successfully, or not
		assert!(session.is_finished());

		// we're interested in:
		// 1) sessions failed with fatal error
		// 2) with decryption continue action
		let error = match session.wait() {
			Err(ref error) if !error.is_non_fatal() => error.clone(),
			_ => return,
		};

		let (origin, requester) = match session.take_failed_continue_action() {
			Some(FailedContinueAction::Decrypt(Some(origin), requester)) => (origin, requester),
			_ => return,
		};

		// check if master node is responsible for processing key requests
		let meta = session.meta();
		if !is_processed_by_this_key_server(&*self.data.key_server_set, &meta.master_node_id, &meta.id) {
			return;
		}

		// ignore result as we're already processing an error
		let _ = Self::process_document_key_retrieval_result(&self.data, origin, &meta.id, &requester, Err(error));
	}
}

impl ::std::fmt::Display for ServiceTask {
	fn fmt(&self, f: &mut ::std::fmt::Formatter) -> ::std::fmt::Result {
		match *self {
			ServiceTask::Retry => write!(f, "Retry"),
			ServiceTask::GenerateServerKey(_, ref server_key_id, ref author, ref threshold) =>
				write!(f, "GenerateServerKey({}, {}, {})", server_key_id, author, threshold),
			ServiceTask::RetrieveServerKey(_, ref server_key_id) =>
				write!(f, "RetrieveServerKey({})", server_key_id),
			ServiceTask::StoreDocumentKey(_, ref server_key_id, ref author, _, _) =>
				write!(f, "StoreDocumentKey({}, {})", server_key_id, author),
			ServiceTask::RetrieveShadowDocumentKeyCommon(_, ref server_key_id, ref requester) =>
				write!(f, "RetrieveShadowDocumentKeyCommon({}, {})", server_key_id, requester),
			ServiceTask::RetrieveShadowDocumentKeyPersonal(_, ref server_key_id, ref requester) =>
				write!(f, "RetrieveShadowDocumentKeyPersonal({}, {})", server_key_id, public_to_address(requester)),
			ServiceTask::Shutdown => write!(f, "Shutdown"),
		}
	}
}

/// Log service task result.
fn log_service_task_result(task: &ServiceTask, self_id: &Public, result: Result<(), String>) -> Result<(), String> {
	match result {
		Ok(_) => trace!(target: "secretstore", "{}: processed {} request", self_id, task),
		Err(ref error) => warn!(target: "secretstore", "{}: failed to process {} request with: {}", self_id, task, error),
	}

	result
}

/// Returns true when session, related to `server_key_id` must be started on `node`.
fn is_processed_by_this_key_server(key_server_set: &KeyServerSet, node: &NodeId, server_key_id: &H256) -> bool {
	let servers = key_server_set.snapshot().current_set;
	let total_servers_count = servers.len();
	match total_servers_count {
		0 => return false,
		1 => return true,
		_ => (),
	}

	let this_server_index = match servers.keys().enumerate().find(|&(_, s)| s == node) {
		Some((index, _)) => index,
		None => return false,
	};

	let server_key_id_value: U256 = server_key_id.into();
	let range_interval = U256::max_value() / total_servers_count.into();
	let range_begin = (range_interval + 1.into()) * this_server_index as u32;
	let range_end = range_begin.saturating_add(range_interval);

	server_key_id_value >= range_begin && server_key_id_value <= range_end
}

#[cfg(test)]
mod tests {
	use std::sync::Arc;
	use std::sync::atomic::Ordering;
	use ethkey::{Random, Generator, KeyPair};
	use listener::service_contract::ServiceContract;
	use listener::service_contract::tests::DummyServiceContract;
	use key_server_cluster::DummyClusterClient;
	use acl_storage::{AclStorage, DummyAclStorage};
	use key_storage::{KeyStorage, DocumentKeyShare};
	use key_storage::tests::DummyKeyStorage;
	use key_server_set::KeyServerSet;
	use key_server_set::tests::MapKeyServerSet;
	use {NodeKeyPair, PlainNodeKeyPair, ServerKeyId};
	use super::{ServiceTask, ServiceContractListener, ServiceContractListenerParams, is_processed_by_this_key_server};

	fn create_non_empty_key_storage(has_doc_key: bool) -> Arc<DummyKeyStorage> {
		let key_storage = Arc::new(DummyKeyStorage::default());
		let mut key_share = DocumentKeyShare::default();
		key_share.public = KeyPair::from_secret("0000000000000000000000000000000000000000000000000000000000000001"
			.parse().unwrap()).unwrap().public().clone();
		if has_doc_key {
			key_share.common_point = Some(Default::default());
			key_share.encrypted_point = Some(Default::default());
		}
		key_storage.insert(Default::default(), key_share.clone()).unwrap();
		key_storage
	}

	fn make_servers_set(is_isolated: bool) -> Arc<KeyServerSet> {
		Arc::new(MapKeyServerSet::new(is_isolated, vec![
			("79be667ef9dcbbac55a06295ce870b07029bfcdb2dce28d959f2815b16f81798483ada7726a3c4655da4fbfc0e1108a8fd17b448a68554199c47d08ffb10d4b8".parse().unwrap(),
				"127.0.0.1:8080".parse().unwrap()),
			("c6047f9441ed7d6d3045406e95c07cd85c778e4b8cef3ca7abac09b95c709ee51ae168fea63dc339a3c58419466ceaeef7f632653266d0e1236431a950cfe52a".parse().unwrap(),
				"127.0.0.1:8080".parse().unwrap()),
			("f9308a019258c31049344f85f89d5229b531c845836f99b08601f113bce036f9388f7b0f632de8140fe337e62a37f3566500a99934c2231b6cb9fd7584b8e672".parse().unwrap(),
				"127.0.0.1:8080".parse().unwrap()),
		].into_iter().collect()))
	}

	fn make_service_contract_listener(contract: Option<Arc<ServiceContract>>, cluster: Option<Arc<DummyClusterClient>>, key_storage: Option<Arc<KeyStorage>>, acl_storage: Option<Arc<AclStorage>>, servers_set: Option<Arc<KeyServerSet>>) -> Arc<ServiceContractListener> {
		let contract = contract.unwrap_or_else(|| Arc::new(DummyServiceContract::default()));
		let cluster = cluster.unwrap_or_else(|| Arc::new(DummyClusterClient::default()));
		let key_storage = key_storage.unwrap_or_else(|| Arc::new(DummyKeyStorage::default()));
		let acl_storage = acl_storage.unwrap_or_else(|| Arc::new(DummyAclStorage::default()));
		let servers_set = servers_set.unwrap_or_else(|| make_servers_set(false));
		let self_key_pair = Arc::new(PlainNodeKeyPair::new(KeyPair::from_secret("0000000000000000000000000000000000000000000000000000000000000001".parse().unwrap()).unwrap()));
		ServiceContractListener::new(ServiceContractListenerParams {
			contract: contract,
			self_key_pair: self_key_pair,
			key_server_set: servers_set,
			acl_storage: acl_storage,
			cluster: cluster,
			key_storage: key_storage,
		}).unwrap()
	}

	#[test]
	fn is_not_processed_by_this_key_server_with_zero_servers() {
		assert_eq!(is_processed_by_this_key_server(
			&MapKeyServerSet::default(),
			Random.generate().unwrap().public(),
			&Default::default()), false);
	}

	#[test]
	fn is_processed_by_this_key_server_with_single_server() {
		let self_key_pair = Random.generate().unwrap();
		assert_eq!(is_processed_by_this_key_server(
			&MapKeyServerSet::new(false, vec![
				(self_key_pair.public().clone(), "127.0.0.1:8080".parse().unwrap())
			].into_iter().collect()),
			self_key_pair.public(),
			&Default::default()), true);
	}

	#[test]
	fn is_not_processed_by_this_key_server_when_not_a_part_of_servers_set() {
		assert!(is_processed_by_this_key_server(
			&MapKeyServerSet::new(false, vec![
				(Random.generate().unwrap().public().clone(), "127.0.0.1:8080".parse().unwrap())
			].into_iter().collect()),
			Random.generate().unwrap().public(),
			&Default::default()));
	}

	#[test]
	fn is_processed_by_this_key_server_in_set_of_3() {
		// servers set is ordered && server range depends on index of this server
		let servers_set = MapKeyServerSet::new(false, vec![
			// secret: 0000000000000000000000000000000000000000000000000000000000000001
			("79be667ef9dcbbac55a06295ce870b07029bfcdb2dce28d959f2815b16f81798483ada7726a3c4655da4fbfc0e1108a8fd17b448a68554199c47d08ffb10d4b8".parse().unwrap(),
				"127.0.0.1:8080".parse().unwrap()),
			// secret: 0000000000000000000000000000000000000000000000000000000000000002
			("c6047f9441ed7d6d3045406e95c07cd85c778e4b8cef3ca7abac09b95c709ee51ae168fea63dc339a3c58419466ceaeef7f632653266d0e1236431a950cfe52a".parse().unwrap(),
				"127.0.0.1:8080".parse().unwrap()),
			// secret: 0000000000000000000000000000000000000000000000000000000000000003
			("f9308a019258c31049344f85f89d5229b531c845836f99b08601f113bce036f9388f7b0f632de8140fe337e62a37f3566500a99934c2231b6cb9fd7584b8e672".parse().unwrap(),
				"127.0.0.1:8080".parse().unwrap()),
		].into_iter().collect());

		// 1st server: process hashes [0x0; 0x555...555]
		let key_pair = PlainNodeKeyPair::new(KeyPair::from_secret(
			"0000000000000000000000000000000000000000000000000000000000000001".parse().unwrap()).unwrap());
		assert_eq!(is_processed_by_this_key_server(&servers_set, key_pair.public(),
			&"0000000000000000000000000000000000000000000000000000000000000000".parse().unwrap()), true);
		assert_eq!(is_processed_by_this_key_server(&servers_set, key_pair.public(),
			&"3000000000000000000000000000000000000000000000000000000000000000".parse().unwrap()), true);
		assert_eq!(is_processed_by_this_key_server(&servers_set, key_pair.public(),
			&"5555555555555555555555555555555555555555555555555555555555555555".parse().unwrap()), true);
		assert_eq!(is_processed_by_this_key_server(&servers_set, key_pair.public(),
			&"5555555555555555555555555555555555555555555555555555555555555556".parse().unwrap()), false);

		// 2nd server: process hashes from 0x555...556 to 0xaaa...aab
		let key_pair = PlainNodeKeyPair::new(KeyPair::from_secret(
			"0000000000000000000000000000000000000000000000000000000000000002".parse().unwrap()).unwrap());
		assert_eq!(is_processed_by_this_key_server(&servers_set, key_pair.public(),
			&"5555555555555555555555555555555555555555555555555555555555555555".parse().unwrap()), false);
		assert_eq!(is_processed_by_this_key_server(&servers_set, key_pair.public(),
			&"5555555555555555555555555555555555555555555555555555555555555556".parse().unwrap()), true);
		assert_eq!(is_processed_by_this_key_server(&servers_set, key_pair.public(),
			&"7555555555555555555555555555555555555555555555555555555555555555".parse().unwrap()), true);
		assert_eq!(is_processed_by_this_key_server(&servers_set, key_pair.public(),
			&"aaaaaaaaaaaaaaaaaaaaaaaaaaaaaaaaaaaaaaaaaaaaaaaaaaaaaaaaaaaaaaab".parse().unwrap()), true);
		assert_eq!(is_processed_by_this_key_server(&servers_set, key_pair.public(),
			&"aaaaaaaaaaaaaaaaaaaaaaaaaaaaaaaaaaaaaaaaaaaaaaaaaaaaaaaaaaaaaaac".parse().unwrap()), false);

		// 3rd server: process hashes from 0x800...000 to 0xbff...ff
		let key_pair = PlainNodeKeyPair::new(KeyPair::from_secret(
			"0000000000000000000000000000000000000000000000000000000000000003".parse().unwrap()).unwrap());
		assert_eq!(is_processed_by_this_key_server(&servers_set, key_pair.public(),
			&"aaaaaaaaaaaaaaaaaaaaaaaaaaaaaaaaaaaaaaaaaaaaaaaaaaaaaaaaaaaaaaab".parse().unwrap()), false);
		assert_eq!(is_processed_by_this_key_server(&servers_set, key_pair.public(),
			&"aaaaaaaaaaaaaaaaaaaaaaaaaaaaaaaaaaaaaaaaaaaaaaaaaaaaaaaaaaaaaaac".parse().unwrap()), true);
		assert_eq!(is_processed_by_this_key_server(&servers_set, key_pair.public(),
			&"daaaaaaaaaaaaaaaaaaaaaaaaaaaaaaaaaaaaaaaaaaaaaaaaaaaaaaaaaaaaaac".parse().unwrap()), true);
		assert_eq!(is_processed_by_this_key_server(&servers_set, key_pair.public(),
			&"ffffffffffffffffffffffffffffffffffffffffffffffffffffffffffffffff".parse().unwrap()), true);
	}

	#[test]
	fn is_processed_by_this_key_server_in_set_of_4() {
		// servers set is ordered && server range depends on index of this server
		let servers_set = MapKeyServerSet::new(false, vec![
			// secret: 0000000000000000000000000000000000000000000000000000000000000001
			("79be667ef9dcbbac55a06295ce870b07029bfcdb2dce28d959f2815b16f81798483ada7726a3c4655da4fbfc0e1108a8fd17b448a68554199c47d08ffb10d4b8".parse().unwrap(),
				"127.0.0.1:8080".parse().unwrap()),
			// secret: 0000000000000000000000000000000000000000000000000000000000000002
			("c6047f9441ed7d6d3045406e95c07cd85c778e4b8cef3ca7abac09b95c709ee51ae168fea63dc339a3c58419466ceaeef7f632653266d0e1236431a950cfe52a".parse().unwrap(),
				"127.0.0.1:8080".parse().unwrap()),
			// secret: 0000000000000000000000000000000000000000000000000000000000000004
			("e493dbf1c10d80f3581e4904930b1404cc6c13900ee0758474fa94abe8c4cd1351ed993ea0d455b75642e2098ea51448d967ae33bfbdfe40cfe97bdc47739922".parse().unwrap(),
				"127.0.0.1:8080".parse().unwrap()),
			// secret: 0000000000000000000000000000000000000000000000000000000000000003
			("f9308a019258c31049344f85f89d5229b531c845836f99b08601f113bce036f9388f7b0f632de8140fe337e62a37f3566500a99934c2231b6cb9fd7584b8e672".parse().unwrap(),
				"127.0.0.1:8080".parse().unwrap()),
		].into_iter().collect());

		// 1st server: process hashes [0x0; 0x3ff...ff]
		let key_pair = PlainNodeKeyPair::new(KeyPair::from_secret(
			"0000000000000000000000000000000000000000000000000000000000000001".parse().unwrap()).unwrap());
		assert_eq!(is_processed_by_this_key_server(&servers_set, key_pair.public(),
			&"0000000000000000000000000000000000000000000000000000000000000000".parse().unwrap()), true);
		assert_eq!(is_processed_by_this_key_server(&servers_set, key_pair.public(),
			&"2000000000000000000000000000000000000000000000000000000000000000".parse().unwrap()), true);
		assert_eq!(is_processed_by_this_key_server(&servers_set, key_pair.public(),
			&"3fffffffffffffffffffffffffffffffffffffffffffffffffffffffffffffff".parse().unwrap()), true);
		assert_eq!(is_processed_by_this_key_server(&servers_set, key_pair.public(),
			&"4000000000000000000000000000000000000000000000000000000000000000".parse().unwrap()), false);

		// 2nd server: process hashes from 0x400...000 to 0x7ff...ff
		let key_pair = PlainNodeKeyPair::new(KeyPair::from_secret(
			"0000000000000000000000000000000000000000000000000000000000000002".parse().unwrap()).unwrap());
		assert_eq!(is_processed_by_this_key_server(&servers_set, key_pair.public(),
			&"3fffffffffffffffffffffffffffffffffffffffffffffffffffffffffffffff".parse().unwrap()), false);
		assert_eq!(is_processed_by_this_key_server(&servers_set, key_pair.public(),
			&"4000000000000000000000000000000000000000000000000000000000000000".parse().unwrap()), true);
		assert_eq!(is_processed_by_this_key_server(&servers_set, key_pair.public(),
			&"6000000000000000000000000000000000000000000000000000000000000000".parse().unwrap()), true);
		assert_eq!(is_processed_by_this_key_server(&servers_set, key_pair.public(),
			&"7fffffffffffffffffffffffffffffffffffffffffffffffffffffffffffffff".parse().unwrap()), true);
		assert_eq!(is_processed_by_this_key_server(&servers_set, key_pair.public(),
			&"8000000000000000000000000000000000000000000000000000000000000000".parse().unwrap()), false);

		// 3rd server: process hashes from 0x800...000 to 0xbff...ff
		let key_pair = PlainNodeKeyPair::new(KeyPair::from_secret(
			"0000000000000000000000000000000000000000000000000000000000000004".parse().unwrap()).unwrap());
		assert_eq!(is_processed_by_this_key_server(&servers_set, key_pair.public(),
			&"7fffffffffffffffffffffffffffffffffffffffffffffffffffffffffffffff".parse().unwrap()), false);
		assert_eq!(is_processed_by_this_key_server(&servers_set, key_pair.public(),
			&"8000000000000000000000000000000000000000000000000000000000000000".parse().unwrap()), true);
		assert_eq!(is_processed_by_this_key_server(&servers_set, key_pair.public(),
			&"a000000000000000000000000000000000000000000000000000000000000000".parse().unwrap()), true);
		assert_eq!(is_processed_by_this_key_server(&servers_set, key_pair.public(),
			&"bfffffffffffffffffffffffffffffffffffffffffffffffffffffffffffffff".parse().unwrap()), true);
		assert_eq!(is_processed_by_this_key_server(&servers_set, key_pair.public(),
			&"c000000000000000000000000000000000000000000000000000000000000000".parse().unwrap()), false);

		// 4th server: process hashes from 0xc00...000 to 0xfff...ff
		let key_pair = PlainNodeKeyPair::new(KeyPair::from_secret(
			"0000000000000000000000000000000000000000000000000000000000000003".parse().unwrap()).unwrap());
		assert_eq!(is_processed_by_this_key_server(&servers_set, key_pair.public(),
			&"bfffffffffffffffffffffffffffffffffffffffffffffffffffffffffffffff".parse().unwrap()), false);
		assert_eq!(is_processed_by_this_key_server(&servers_set, key_pair.public(),
			&"c000000000000000000000000000000000000000000000000000000000000000".parse().unwrap()), true);
		assert_eq!(is_processed_by_this_key_server(&servers_set, key_pair.public(),
			&"e000000000000000000000000000000000000000000000000000000000000000".parse().unwrap()), true);
		assert_eq!(is_processed_by_this_key_server(&servers_set, key_pair.public(),
			&"ffffffffffffffffffffffffffffffffffffffffffffffffffffffffffffffff".parse().unwrap()), true);
	}

	#[test]
	fn no_tasks_scheduled_when_no_contract_events() {
		let listener = make_service_contract_listener(None, None, None, None, None);
		assert_eq!(listener.data.tasks_queue.snapshot().len(), 0);
		listener.process_service_contract_events();
		assert_eq!(listener.data.tasks_queue.snapshot().len(), 0);
	}

	#[test]
	fn tasks_are_not_scheduled_on_isolated_node() {
		let mut contract = DummyServiceContract::default();
		contract.logs.push(ServiceTask::GenerateServerKey(Default::default(), Default::default(), Default::default(), 0));
		let listener = make_service_contract_listener(Some(Arc::new(contract)), None, None, None, Some(make_servers_set(true)));
		assert_eq!(listener.data.tasks_queue.snapshot().len(), 0);
		listener.process_service_contract_events();
		assert_eq!(listener.data.tasks_queue.snapshot().len(), 0);
	}

	// server key generation tests

	#[test]
	fn server_key_generation_is_scheduled_when_requested() {
		let mut contract = DummyServiceContract::default();
		contract.logs.push(ServiceTask::GenerateServerKey(Default::default(), Default::default(), Default::default(), 0));
		let listener = make_service_contract_listener(Some(Arc::new(contract)), None, None, None, None);
		assert_eq!(listener.data.tasks_queue.snapshot().len(), 0);
		listener.process_service_contract_events();
		assert_eq!(listener.data.tasks_queue.snapshot().len(), 1);
		assert_eq!(listener.data.tasks_queue.snapshot().pop_back(), Some(ServiceTask::GenerateServerKey(
			Default::default(), Default::default(), Default::default(), 0)));
	}

	#[test]
	fn no_new_tasks_scheduled_when_server_key_generation_requested_and_request_belongs_to_other_key_server() {
		let server_key_id = "ffffffffffffffffffffffffffffffffffffffffffffffffffffffffffffffff".parse().unwrap();
		let mut contract = DummyServiceContract::default();
		contract.logs.push(ServiceTask::GenerateServerKey(Default::default(), server_key_id, Default::default(), 0));
		let listener = make_service_contract_listener(Some(Arc::new(contract)), None, None, None, None);
		assert_eq!(listener.data.tasks_queue.snapshot().len(), 0);
		listener.process_service_contract_events();
		assert_eq!(listener.data.tasks_queue.snapshot().len(), 0);
	}

	#[test]
	fn generation_session_is_created_when_processing_generate_server_key_task() {
		let cluster = Arc::new(DummyClusterClient::default());
		let listener = make_service_contract_listener(None, Some(cluster.clone()), None, None, None);
		ServiceContractListener::process_service_task(&listener.data, ServiceTask::GenerateServerKey(
			Default::default(), Default::default(), Default::default(), Default::default())).unwrap_err();
		assert_eq!(cluster.generation_requests_count.load(Ordering::Relaxed), 1);
	}

	#[test]
	fn server_key_generation_is_not_retried_if_tried_in_the_same_cycle() {
		let mut contract = DummyServiceContract::default();
		contract.pending_requests.push((false, ServiceTask::GenerateServerKey(Default::default(),
			Default::default(), Default::default(), Default::default())));
		let cluster = Arc::new(DummyClusterClient::default());
		let listener = make_service_contract_listener(Some(Arc::new(contract)), Some(cluster.clone()), None, None, None);
		listener.data.retry_data.lock().affected_server_keys.insert(Default::default());
		ServiceContractListener::retry_pending_requests(&listener.data).unwrap();
		assert_eq!(cluster.generation_requests_count.load(Ordering::Relaxed), 0);
	}

	// server key retrieval tests

	#[test]
	fn server_key_retrieval_is_scheduled_when_requested() {
		let mut contract = DummyServiceContract::default();
		contract.logs.push(ServiceTask::RetrieveServerKey(Default::default(), Default::default()));
		let listener = make_service_contract_listener(Some(Arc::new(contract)), None, None, None, None);
		assert_eq!(listener.data.tasks_queue.snapshot().len(), 0);
		listener.process_service_contract_events();
		assert_eq!(listener.data.tasks_queue.snapshot().len(), 1);
		assert_eq!(listener.data.tasks_queue.snapshot().pop_back(), Some(ServiceTask::RetrieveServerKey(
			Default::default(), Default::default())));
	}

	#[test]
	fn server_key_retrieval_is_scheduled_when_requested_and_request_belongs_to_other_key_server() {
		let server_key_id: ServerKeyId = "ffffffffffffffffffffffffffffffffffffffffffffffffffffffffffffffff".parse().unwrap();
		let mut contract = DummyServiceContract::default();
		contract.logs.push(ServiceTask::RetrieveServerKey(Default::default(), server_key_id.clone()));
		let listener = make_service_contract_listener(Some(Arc::new(contract)), None, None, None, None);
		assert_eq!(listener.data.tasks_queue.snapshot().len(), 0);
		listener.process_service_contract_events();
		assert_eq!(listener.data.tasks_queue.snapshot().len(), 1);
		assert_eq!(listener.data.tasks_queue.snapshot().pop_back(), Some(ServiceTask::RetrieveServerKey(
			Default::default(), server_key_id)));
	}

	#[test]
	fn server_key_is_retrieved_when_processing_retrieve_server_key_task() {
		let contract = Arc::new(DummyServiceContract::default());
		let key_storage = create_non_empty_key_storage(false);
		let listener = make_service_contract_listener(Some(contract.clone()), None, Some(key_storage), None, None);
		ServiceContractListener::process_service_task(&listener.data, ServiceTask::RetrieveServerKey(
			Default::default(), Default::default())).unwrap();
		assert_eq!(*contract.retrieved_server_keys.lock(), vec![(Default::default(),
			KeyPair::from_secret("0000000000000000000000000000000000000000000000000000000000000001".parse().unwrap()).unwrap().public().clone(), 0)]);
	}

	#[test]
	fn server_key_retrieval_failure_is_reported_when_processing_retrieve_server_key_task_and_key_is_unknown() {
		let contract = Arc::new(DummyServiceContract::default());
		let listener = make_service_contract_listener(Some(contract.clone()), None, None, None, None);
		ServiceContractListener::process_service_task(&listener.data, ServiceTask::RetrieveServerKey(
			Default::default(), Default::default())).unwrap();
		assert_eq!(*contract.server_keys_retrieval_failures.lock(), vec![Default::default()]);
	}

	#[test]
	fn server_key_retrieval_is_not_retried_if_tried_in_the_same_cycle() {
		let mut contract = DummyServiceContract::default();
		contract.pending_requests.push((false, ServiceTask::RetrieveServerKey(Default::default(), Default::default())));
		let cluster = Arc::new(DummyClusterClient::default());
		let listener = make_service_contract_listener(Some(Arc::new(contract)), Some(cluster.clone()), None, None, None);
		listener.data.retry_data.lock().affected_server_keys.insert(Default::default());
		ServiceContractListener::retry_pending_requests(&listener.data).unwrap();
		assert_eq!(cluster.generation_requests_count.load(Ordering::Relaxed), 0);
	}

	// document key store tests

	#[test]
	fn document_key_store_is_scheduled_when_requested() {
		let mut contract = DummyServiceContract::default();
		contract.logs.push(ServiceTask::StoreDocumentKey(Default::default(), Default::default(),
			Default::default(), Default::default(), Default::default()));
		let listener = make_service_contract_listener(Some(Arc::new(contract)), None, None, None, None);
		assert_eq!(listener.data.tasks_queue.snapshot().len(), 0);
		listener.process_service_contract_events();
		assert_eq!(listener.data.tasks_queue.snapshot().len(), 1);
		assert_eq!(listener.data.tasks_queue.snapshot().pop_back(), Some(ServiceTask::StoreDocumentKey(
			Default::default(), Default::default(), Default::default(), Default::default(), Default::default())));
	}

	#[test]
	fn document_key_store_is_scheduled_when_requested_and_request_belongs_to_other_key_server() {
		let server_key_id: ServerKeyId = "ffffffffffffffffffffffffffffffffffffffffffffffffffffffffffffffff".parse().unwrap();
		let mut contract = DummyServiceContract::default();
		contract.logs.push(ServiceTask::StoreDocumentKey(Default::default(), server_key_id.clone(),
			Default::default(), Default::default(), Default::default()));
		let listener = make_service_contract_listener(Some(Arc::new(contract)), None, None, None, None);
		assert_eq!(listener.data.tasks_queue.snapshot().len(), 0);
		listener.process_service_contract_events();
		assert_eq!(listener.data.tasks_queue.snapshot().len(), 1);
		assert_eq!(listener.data.tasks_queue.snapshot().pop_back(), Some(ServiceTask::StoreDocumentKey(
			Default::default(), server_key_id, Default::default(), Default::default(), Default::default())));
	}

	#[test]
	fn document_key_is_stored_when_processing_store_document_key_task() {
		let contract = Arc::new(DummyServiceContract::default());
		let key_storage = create_non_empty_key_storage(false);
		let listener = make_service_contract_listener(Some(contract.clone()), None, Some(key_storage.clone()), None, None);
		ServiceContractListener::process_service_task(&listener.data, ServiceTask::StoreDocumentKey(
			Default::default(), Default::default(), Default::default(), Default::default(), Default::default())).unwrap();
		assert_eq!(*contract.stored_document_keys.lock(), vec![Default::default()]);

		let key_share = key_storage.get(&Default::default()).unwrap().unwrap();
		assert_eq!(key_share.common_point, Some(Default::default()));
		assert_eq!(key_share.encrypted_point, Some(Default::default()));
	}

	#[test]
	fn document_key_store_failure_reported_when_no_server_key() {
		let contract = Arc::new(DummyServiceContract::default());
		let listener = make_service_contract_listener(Some(contract.clone()), None, None, None, None);
		ServiceContractListener::process_service_task(&listener.data, ServiceTask::StoreDocumentKey(
			Default::default(), Default::default(), Default::default(), Default::default(), Default::default())).unwrap_err();
		assert_eq!(*contract.document_keys_store_failures.lock(), vec![Default::default()]);
	}

	#[test]
	fn document_key_store_failure_reported_when_document_key_already_set() {
		let contract = Arc::new(DummyServiceContract::default());
		let key_storage = create_non_empty_key_storage(true);
		let listener = make_service_contract_listener(Some(contract.clone()), None, Some(key_storage), None, None);
		ServiceContractListener::process_service_task(&listener.data, ServiceTask::StoreDocumentKey(
			Default::default(), Default::default(), Default::default(), Default::default(), Default::default())).unwrap_err();
		assert_eq!(*contract.document_keys_store_failures.lock(), vec![Default::default()]);
	}

	#[test]
	fn document_key_store_failure_reported_when_author_differs() {
		let contract = Arc::new(DummyServiceContract::default());
		let key_storage = create_non_empty_key_storage(false);
		let listener = make_service_contract_listener(Some(contract.clone()), None, Some(key_storage), None, None);
		ServiceContractListener::process_service_task(&listener.data, ServiceTask::StoreDocumentKey(
			Default::default(), Default::default(), 1.into(), Default::default(), Default::default())).unwrap_err();
		assert_eq!(*contract.document_keys_store_failures.lock(), vec![Default::default()]);
	}

	// document key shadow common retrieval tests

	#[test]
	fn document_key_shadow_common_retrieval_is_scheduled_when_requested() {
		let mut contract = DummyServiceContract::default();
		contract.logs.push(ServiceTask::RetrieveShadowDocumentKeyCommon(Default::default(), Default::default(), Default::default()));
		let listener = make_service_contract_listener(Some(Arc::new(contract)), None, None, None, None);
		assert_eq!(listener.data.tasks_queue.snapshot().len(), 0);
		listener.process_service_contract_events();
		assert_eq!(listener.data.tasks_queue.snapshot().len(), 1);
		assert_eq!(listener.data.tasks_queue.snapshot().pop_back(), Some(ServiceTask::RetrieveShadowDocumentKeyCommon(
			Default::default(), Default::default(), Default::default())));
	}

	#[test]
	fn document_key_shadow_common_retrieval_is_scheduled_when_requested_and_request_belongs_to_other_key_server() {
		let server_key_id: ServerKeyId = "ffffffffffffffffffffffffffffffffffffffffffffffffffffffffffffffff".parse().unwrap();
		let mut contract = DummyServiceContract::default();
		contract.logs.push(ServiceTask::RetrieveShadowDocumentKeyCommon(Default::default(), server_key_id.clone(), Default::default()));
		let listener = make_service_contract_listener(Some(Arc::new(contract)), None, None, None, None);
		assert_eq!(listener.data.tasks_queue.snapshot().len(), 0);
		listener.process_service_contract_events();
		assert_eq!(listener.data.tasks_queue.snapshot().len(), 1);
		assert_eq!(listener.data.tasks_queue.snapshot().pop_back(), Some(ServiceTask::RetrieveShadowDocumentKeyCommon(
			Default::default(), server_key_id, Default::default())));
	}

	#[test]
	fn document_key_shadow_common_is_retrieved_when_processing_document_key_shadow_common_retrieval_task() {
		let contract = Arc::new(DummyServiceContract::default());
		let key_storage = create_non_empty_key_storage(true);
		let listener = make_service_contract_listener(Some(contract.clone()), None, Some(key_storage.clone()), None, None);
		ServiceContractListener::process_service_task(&listener.data, ServiceTask::RetrieveShadowDocumentKeyCommon(
			Default::default(), Default::default(), Default::default())).unwrap();
		assert_eq!(*contract.common_shadow_retrieved_document_keys.lock(), vec![(Default::default(), Default::default(),
			Default::default(), 0)]);
	}

	#[test]
	fn document_key_shadow_common_retrieval_failure_reported_when_access_denied() {
		let acl_storage = DummyAclStorage::default();
		acl_storage.prohibit(Default::default(), Default::default());
		let contract = Arc::new(DummyServiceContract::default());
		let key_storage = create_non_empty_key_storage(true);
		let listener = make_service_contract_listener(Some(contract.clone()), None, Some(key_storage.clone()), Some(Arc::new(acl_storage)), None);
		ServiceContractListener::process_service_task(&listener.data, ServiceTask::RetrieveShadowDocumentKeyCommon(
			Default::default(), Default::default(), Default::default())).unwrap_err();
		assert_eq!(*contract.document_keys_shadow_retrieval_failures.lock(), vec![(Default::default(), Default::default())]);
	}

	#[test]
	fn document_key_shadow_common_retrieval_failure_reported_when_no_server_key() {
		let contract = Arc::new(DummyServiceContract::default());
		let listener = make_service_contract_listener(Some(contract.clone()), None, None, None, None);
		ServiceContractListener::process_service_task(&listener.data, ServiceTask::RetrieveShadowDocumentKeyCommon(
			Default::default(), Default::default(), Default::default())).unwrap_err();
		assert_eq!(*contract.document_keys_shadow_retrieval_failures.lock(), vec![(Default::default(), Default::default())]);
	}

	#[test]
	fn document_key_shadow_common_retrieval_failure_reported_when_no_document_key() {
		let contract = Arc::new(DummyServiceContract::default());
		let key_storage = create_non_empty_key_storage(false);
		let listener = make_service_contract_listener(Some(contract.clone()), None, Some(key_storage.clone()), None, None);
		ServiceContractListener::process_service_task(&listener.data, ServiceTask::RetrieveShadowDocumentKeyCommon(
			Default::default(), Default::default(), Default::default())).unwrap_err();
		assert_eq!(*contract.document_keys_shadow_retrieval_failures.lock(), vec![(Default::default(), Default::default())]);
	}
}<|MERGE_RESOLUTION|>--- conflicted
+++ resolved
@@ -435,11 +435,7 @@
 }
 
 impl ChainNotify for ServiceContractListener {
-<<<<<<< HEAD
-	fn new_blocks(&self, _imported: Vec<H256>, _invalid: Vec<H256>, enacted: Vec<H256>, retracted: Vec<H256>, _sealed: Vec<H256>, _proposed: Vec<Bytes>, _duration: u64) {
-=======
-	fn new_blocks(&self, _imported: Vec<H256>, _invalid: Vec<H256>, enacted: Vec<H256>, _retracted: Vec<H256>, _sealed: Vec<H256>, _proposed: Vec<Bytes>, _duration: Duration) {
->>>>>>> 10a34647
+	fn new_blocks(&self, _imported: Vec<H256>, _invalid: Vec<H256>, enacted: Vec<H256>, retracted: Vec<H256>, _sealed: Vec<H256>, _proposed: Vec<Bytes>, _duration: Duration) {
 		let enacted_len = enacted.len();
 		if enacted_len == 0 && retracted.is_empty() {
 			return;
