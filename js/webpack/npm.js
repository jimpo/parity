--- conflicted
+++ resolved
@@ -75,16 +75,9 @@
   },
   resolve: {
     alias: {
-<<<<<<< HEAD
       '~': path.resolve(__dirname, '../src'),
       '@parity/wordlist': path.resolve(__dirname, '../node_modules/@parity/wordlist'),
-      '@parity': path.resolve(__dirname, '../src'),
-      'keythereum': 'empty-module',
-      'secp256k1': 'empty-module',
-      'vertx': 'empty-module'
-=======
-      '~': path.resolve(__dirname, '../src')
->>>>>>> d069b98b
+      '@parity': path.resolve(__dirname, '../src')
     },
     modules: [
       path.resolve('./src'),
