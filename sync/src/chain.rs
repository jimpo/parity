// Copyright 2015-2017 Parity Technologies (UK) Ltd.
// This file is part of Parity.

// Parity is free software: you can redistribute it and/or modify
// it under the terms of the GNU General Public License as published by
// the Free Software Foundation, either version 3 of the License, or
// (at your option) any later version.

// Parity is distributed in the hope that it will be useful,
// but WITHOUT ANY WARRANTY; without even the implied warranty of
// MERCHANTABILITY or FITNESS FOR A PARTICULAR PURPOSE.  See the
// GNU General Public License for more details.

// You should have received a copy of the GNU General Public License
// along with Parity.  If not, see <http://www.gnu.org/licenses/>.

/// `BlockChain` synchronization strategy.
/// Syncs to peers and keeps up to date.
/// This implementation uses ethereum protocol v63
///
/// Syncing strategy summary.
/// Split the chain into ranges of N blocks each. Download ranges sequentially. Split each range into subchains of M blocks. Download subchains in parallel.
/// State.
/// Sync state consists of the following data:
/// - s: State enum which can be one of the following values: `ChainHead`, `Blocks`, `Idle`
/// - H: A set of downloaded block headers
/// - B: A set of downloaded block bodies
/// - S: Set of block subchain start block hashes to download.
/// - l: Last imported / common block hash
/// - P: A set of connected peers. For each peer we maintain its last known total difficulty and starting block hash being requested if any.
/// General behaviour.
/// We start with all sets empty, l is set to the best block in the block chain, s is set to `ChainHead`.
/// If at any moment a bad block is reported by the block queue, we set s to `ChainHead`, reset l to the best block in the block chain and clear H, B and S.
/// If at any moment P becomes empty, we set s to `ChainHead`, and clear H, B and S.
///
/// Workflow for `ChainHead` state.
/// In this state we try to get subchain headers with a single `GetBlockHeaders` request.
/// On `NewPeer` / On `Restart`:
/// 	If peer's total difficulty is higher and there are less than 5 peers downloading, request N/M headers with interval M+1 starting from l
/// On `BlockHeaders(R)`:
/// 	If R is empty:
/// If l is equal to genesis block hash or l is more than 1000 blocks behind our best hash:
/// Remove current peer from P. set l to the best block in the block chain. Select peer with maximum total difficulty from P and restart.
/// Else
/// 	Set l to l’s parent and restart.
/// Else if we already have all the headers in the block chain or the block queue:
/// 	Set s to `Idle`,
/// Else
/// 	Set S to R, set s to `Blocks`.
///
/// All other messages are ignored.
///
/// Workflow for `Blocks` state.
/// In this state we download block headers and bodies from multiple peers.
/// On `NewPeer` / On `Restart`:
/// 	For all idle peers:
/// Find a set of 256 or less block hashes in H which are not in B and not being downloaded by other peers. If the set is not empty:
///  	Request block bodies for the hashes in the set.
/// Else
/// 	Find an element in S which is  not being downloaded by other peers. If found: Request M headers starting from the element.
///
/// On `BlockHeaders(R)`:
/// If R is empty remove current peer from P and restart.
/// 	Validate received headers:
/// 		For each header find a parent in H or R or the blockchain. Restart if there is a block with unknown parent.
/// 		Find at least one header from the received list in S. Restart if there is none.
/// Go to `CollectBlocks`.
///
/// On `BlockBodies(R)`:
/// If R is empty remove current peer from P and restart.
/// 	Add bodies with a matching header in H to B.
/// 	Go to `CollectBlocks`.
///
/// `CollectBlocks`:
/// Find a chain of blocks C in H starting from h where h’s parent equals to l. The chain ends with the first block which does not have a body in B.
/// Add all blocks from the chain to the block queue. Remove them from H and B. Set l to the hash of the last block from C.
/// Update and merge subchain heads in S. For each h in S find a chain of blocks in B starting from h. Remove h from S. if the chain does not include an element from S add the end of the chain to S.
/// If H is empty and S contains a single element set s to `ChainHead`.
/// Restart.
///
/// All other messages are ignored.
/// Workflow for Idle state.
/// On `NewBlock`:
/// 	Import the block. If the block is unknown set s to `ChainHead` and restart.
/// On `NewHashes`:
/// 	Set s to `ChainHead` and restart.
///
/// All other messages are ignored.
///

use std::collections::{HashSet, HashMap};
use std::cmp;
use hash::keccak;
use heapsize::HeapSizeOf;
use bigint::prelude::U256;
use bigint::hash::{H256, H256FastMap};
use parking_lot::RwLock;
use bytes::Bytes;
use rlp::*;
use network::*;
use ethcore::header::{BlockNumber, Header as BlockHeader};
use ethcore::client::{BlockChainClient, BlockStatus, BlockId, BlockChainInfo, BlockImportError, BlockQueueInfo};
use ethcore::error::*;
use ethcore::snapshot::{ManifestData, RestorationStatus};
use ethcore::transaction::PendingTransaction;
use sync_io::SyncIo;
use time;
use super::SyncConfig;
use block_sync::{BlockDownloader, BlockRequest, BlockDownloaderImportError as DownloaderImportError, DownloadAction};
use rand::Rng;
use snapshot::{Snapshot, ChunkType};
use api::{EthProtocolInfo as PeerInfoDigest, WARP_SYNC_PROTOCOL_ID};
use transactions_stats::{TransactionsStats, Stats as TransactionStats};

known_heap_size!(0, PeerInfo);

type PacketDecodeError = DecoderError;

const PROTOCOL_VERSION_63: u8 = 63;
const PROTOCOL_VERSION_62: u8 = 62;
const PROTOCOL_VERSION_1: u8 = 1;
const PROTOCOL_VERSION_2: u8 = 2;
const MAX_BODIES_TO_SEND: usize = 256;
const MAX_HEADERS_TO_SEND: usize = 512;
const MAX_NODE_DATA_TO_SEND: usize = 1024;
const MAX_RECEIPTS_TO_SEND: usize = 1024;
const MAX_RECEIPTS_HEADERS_TO_SEND: usize = 256;
const MIN_PEERS_PROPAGATION: usize = 4;
const MAX_PEERS_PROPAGATION: usize = 128;
const MAX_PEER_LAG_PROPAGATION: BlockNumber = 20;
const MAX_NEW_HASHES: usize = 64;
const MAX_NEW_BLOCK_AGE: BlockNumber = 20;
const MAX_TRANSACTION_SIZE: usize = 300*1024;
// maximal packet size with transactions (cannot be greater than 16MB - protocol limitation).
const MAX_TRANSACTION_PACKET_SIZE: usize = 8 * 1024 * 1024;
// Maximal number of transactions in sent in single packet.
const MAX_TRANSACTIONS_TO_PROPAGATE: usize = 64;
// Min number of blocks to be behind for a snapshot sync
const SNAPSHOT_RESTORE_THRESHOLD: BlockNumber = 30000;
const SNAPSHOT_MIN_PEERS: usize = 3;

const STATUS_PACKET: u8 = 0x00;
const NEW_BLOCK_HASHES_PACKET: u8 = 0x01;
const TRANSACTIONS_PACKET: u8 = 0x02;
const GET_BLOCK_HEADERS_PACKET: u8 = 0x03;
const BLOCK_HEADERS_PACKET: u8 = 0x04;
const GET_BLOCK_BODIES_PACKET: u8 = 0x05;
const BLOCK_BODIES_PACKET: u8 = 0x06;
const NEW_BLOCK_PACKET: u8 = 0x07;

const GET_NODE_DATA_PACKET: u8 = 0x0d;
const NODE_DATA_PACKET: u8 = 0x0e;
const GET_RECEIPTS_PACKET: u8 = 0x0f;
const RECEIPTS_PACKET: u8 = 0x10;

pub const ETH_PACKET_COUNT: u8 = 0x11;

const GET_SNAPSHOT_MANIFEST_PACKET: u8 = 0x11;
const SNAPSHOT_MANIFEST_PACKET: u8 = 0x12;
const GET_SNAPSHOT_DATA_PACKET: u8 = 0x13;
const SNAPSHOT_DATA_PACKET: u8 = 0x14;
const CONSENSUS_DATA_PACKET: u8 = 0x15;
const PRIVATE_TRANSACTION_PACKET: u8 = 0x16;
const SIGNED_PRIVATE_TRANSACTION_PACKET: u8 = 0x17;

pub const SNAPSHOT_SYNC_PACKET_COUNT: u8 = 0x18;

const MAX_SNAPSHOT_CHUNKS_DOWNLOAD_AHEAD: usize = 3;

const WAIT_PEERS_TIMEOUT_SEC: u64 = 5;
const STATUS_TIMEOUT_SEC: u64 = 5;
const HEADERS_TIMEOUT_SEC: u64 = 15;
const BODIES_TIMEOUT_SEC: u64 = 20;
const RECEIPTS_TIMEOUT_SEC: u64 = 10;
const FORK_HEADER_TIMEOUT_SEC: u64 = 3;
const SNAPSHOT_MANIFEST_TIMEOUT_SEC: u64 = 5;
const SNAPSHOT_DATA_TIMEOUT_SEC: u64 = 120;

#[derive(Copy, Clone, Eq, PartialEq, Debug)]
/// Sync state
pub enum SyncState {
	/// Collecting enough peers to start syncing.
	WaitingPeers,
	/// Waiting for snapshot manifest download
	SnapshotManifest,
	/// Downloading snapshot data
	SnapshotData,
	/// Waiting for snapshot restoration progress.
	SnapshotWaiting,
	/// Downloading new blocks
	Blocks,
	/// Initial chain sync complete. Waiting for new packets
	Idle,
	/// Block downloading paused. Waiting for block queue to process blocks and free some space
	Waiting,
	/// Downloading blocks learned from `NewHashes` packet
	NewBlocks,
}

/// Syncing status and statistics
#[derive(Clone, Copy)]
pub struct SyncStatus {
	/// State
	pub state: SyncState,
	/// Syncing protocol version. That's the maximum protocol version we connect to.
	pub protocol_version: u8,
	/// The underlying p2p network version.
	pub network_id: u64,
	/// `BlockChain` height for the moment the sync started.
	pub start_block_number: BlockNumber,
	/// Last fully downloaded and imported block number (if any).
	pub last_imported_block_number: Option<BlockNumber>,
	/// Highest block number in the download queue (if any).
	pub highest_block_number: Option<BlockNumber>,
	/// Total number of blocks for the sync process.
	pub blocks_total: BlockNumber,
	/// Number of blocks downloaded so far.
	pub blocks_received: BlockNumber,
	/// Total number of connected peers
	pub num_peers: usize,
	/// Total number of active peers.
	pub num_active_peers: usize,
	/// Heap memory used in bytes.
	pub mem_used: usize,
	/// Snapshot chunks
	pub num_snapshot_chunks: usize,
	/// Snapshot chunks downloaded
	pub snapshot_chunks_done: usize,
	/// Last fully downloaded and imported ancient block number (if any).
	pub last_imported_old_block_number: Option<BlockNumber>,
}

impl SyncStatus {
	/// Indicates if snapshot download is in progress
	pub fn is_snapshot_syncing(&self) -> bool {
		self.state == SyncState::SnapshotManifest
			|| self.state == SyncState::SnapshotData
			|| self.state == SyncState::SnapshotWaiting
	}

	/// Returns max no of peers to display in informants
	pub fn current_max_peers(&self, min_peers: u32, max_peers: u32) -> u32 {
		if self.num_peers as u32 > min_peers {
			max_peers
		} else {
			min_peers
		}
	}

	/// Is it doing a major sync?
	pub fn is_syncing(&self, queue_info: BlockQueueInfo) -> bool {
		let is_syncing_state = match self.state { SyncState::Idle | SyncState::NewBlocks => false, _ => true };
		let is_verifying = queue_info.unverified_queue_size + queue_info.verified_queue_size > 3;
		is_verifying || is_syncing_state
	}
}

#[derive(PartialEq, Eq, Debug, Clone)]
/// Peer data type requested
enum PeerAsking {
	Nothing,
	ForkHeader,
	BlockHeaders,
	BlockBodies,
	BlockReceipts,
	SnapshotManifest,
	SnapshotData,
}

#[derive(PartialEq, Eq, Debug, Clone, Copy)]
/// Block downloader channel.
enum BlockSet {
	/// New blocks better than out best blocks
	NewBlocks,
	/// Missing old blocks
	OldBlocks,
}
#[derive(Clone, Eq, PartialEq)]
enum ForkConfirmation {
	/// Fork block confirmation pending.
	Unconfirmed,
	/// Peers chain is too short to confirm the fork.
	TooShort,
	/// Fork is confirmed.
	Confirmed,
}

#[derive(Clone)]
/// Syncing peer information
struct PeerInfo {
	/// eth protocol version
	protocol_version: u8,
	/// Peer chain genesis hash
	genesis: H256,
	/// Peer network id
	network_id: u64,
	/// Peer best block hash
	latest_hash: H256,
	/// Peer total difficulty if known
	difficulty: Option<U256>,
	/// Type of data currenty being requested from peer.
	asking: PeerAsking,
	/// A set of block numbers being requested
	asking_blocks: Vec<H256>,
	/// Holds requested header hash if currently requesting block header by hash
	asking_hash: Option<H256>,
	/// Holds requested snapshot chunk hash if any.
	asking_snapshot_data: Option<H256>,
	/// Request timestamp
	ask_time: u64,
	/// Holds a set of transactions recently sent to this peer to avoid spamming.
	last_sent_transactions: HashSet<H256>,
	/// Pending request is expired and result should be ignored
	expired: bool,
	/// Peer fork confirmation status
	confirmation: ForkConfirmation,
	/// Best snapshot hash
	snapshot_hash: Option<H256>,
	/// Best snapshot block number
	snapshot_number: Option<BlockNumber>,
	/// Block set requested
	block_set: Option<BlockSet>,
}

impl PeerInfo {
	fn can_sync(&self) -> bool {
		self.confirmation == ForkConfirmation::Confirmed && !self.expired
	}

	fn is_allowed(&self) -> bool {
		self.confirmation != ForkConfirmation::Unconfirmed && !self.expired
	}

	fn reset_asking(&mut self) {
		self.asking_blocks.clear();
		self.asking_hash = None;
		// mark any pending requests as expired
		if self.asking != PeerAsking::Nothing && self.is_allowed() {
			self.expired = true;
		}
	}
}

#[cfg(not(test))]
mod random {
	use rand;
	pub fn new() -> rand::ThreadRng { rand::thread_rng() }
}
#[cfg(test)]
mod random {
	use rand::{self, SeedableRng};
	pub fn new() -> rand::XorShiftRng { rand::XorShiftRng::from_seed([0, 1, 2, 3]) }
}

/// Blockchain sync handler.
/// See module documentation for more details.
pub struct ChainSync {
	/// Sync state
	state: SyncState,
	/// Last block number for the start of sync
	starting_block: BlockNumber,
	/// Highest block number seen
	highest_block: Option<BlockNumber>,
	/// All connected peers
	peers: HashMap<PeerId, PeerInfo>,
	/// Peers active for current sync round
	active_peers: HashSet<PeerId>,
	/// Block download process for new blocks
	new_blocks: BlockDownloader,
	/// Block download process for ancient blocks
	old_blocks: Option<BlockDownloader>,
	/// Last propagated block number
	last_sent_block_number: BlockNumber,
	/// Network ID
	network_id: u64,
	/// Optional fork block to check
	fork_block: Option<(BlockNumber, H256)>,
	/// Snapshot downloader.
	snapshot: Snapshot,
	/// Connected peers pending Status message.
	/// Value is request timestamp.
	handshaking_peers: HashMap<PeerId, u64>,
	/// Sync start timestamp. Measured when first peer is connected
	sync_start_time: Option<u64>,
	/// Transactions propagation statistics
	transactions_stats: TransactionsStats,
	/// Enable ancient block downloading
	download_old_blocks: bool,
	/// Enable warp sync.
	enable_warp_sync: bool,
}

type RlpResponseResult = Result<Option<(PacketId, RlpStream)>, PacketDecodeError>;

impl ChainSync {
	/// Create a new instance of syncing strategy.
	pub fn new(config: SyncConfig, chain: &BlockChainClient) -> ChainSync {
		let chain_info = chain.chain_info();
		let mut sync = ChainSync {
			state: if config.warp_sync { SyncState::WaitingPeers } else { SyncState::Idle },
			starting_block: chain.chain_info().best_block_number,
			highest_block: None,
			peers: HashMap::new(),
			handshaking_peers: HashMap::new(),
			active_peers: HashSet::new(),
			new_blocks: BlockDownloader::new(false, &chain_info.best_block_hash, chain_info.best_block_number),
			old_blocks: None,
			last_sent_block_number: 0,
			network_id: config.network_id,
			fork_block: config.fork_block,
			download_old_blocks: config.download_old_blocks,
			snapshot: Snapshot::new(),
			sync_start_time: None,
			transactions_stats: TransactionsStats::default(),
			enable_warp_sync: config.warp_sync,
		};
		sync.update_targets(chain);
		sync
	}

	/// Returns synchonization status
	pub fn status(&self) -> SyncStatus {
		let last_imported_number = self.new_blocks.last_imported_block_number();
		SyncStatus {
			state: self.state.clone(),
			protocol_version: PROTOCOL_VERSION_63,
			network_id: self.network_id,
			start_block_number: self.starting_block,
			last_imported_block_number: Some(last_imported_number),
			last_imported_old_block_number: self.old_blocks.as_ref().map(|d| d.last_imported_block_number()),
			highest_block_number: self.highest_block.map(|n| cmp::max(n, last_imported_number)),
			blocks_received: if last_imported_number > self.starting_block { last_imported_number - self.starting_block } else { 0 },
			blocks_total: match self.highest_block { Some(x) if x > self.starting_block => x - self.starting_block, _ => 0 },
			num_peers: self.peers.values().filter(|p| p.is_allowed()).count(),
			num_active_peers: self.peers.values().filter(|p| p.is_allowed() && p.asking != PeerAsking::Nothing).count(),
			num_snapshot_chunks: self.snapshot.total_chunks(),
			snapshot_chunks_done: self.snapshot.done_chunks(),
			mem_used:
				self.new_blocks.heap_size()
				+ self.old_blocks.as_ref().map_or(0, |d| d.heap_size())
				+ self.peers.heap_size_of_children(),
		}
	}

	/// Returns information on peers connections
	pub fn peer_info(&self, peer_id: &PeerId) -> Option<PeerInfoDigest> {
		self.peers.get(peer_id).map(|peer_data| {
			PeerInfoDigest {
				version: peer_data.protocol_version as u32,
				difficulty: peer_data.difficulty,
				head: peer_data.latest_hash,
			}
		})
	}

	/// Returns transactions propagation statistics
	pub fn transactions_stats(&self) -> &H256FastMap<TransactionStats> {
		self.transactions_stats.stats()
	}

	/// Updates transactions were received by a peer
	pub fn transactions_received(&mut self, hashes: Vec<H256>, peer_id: PeerId) {
		if let Some(peer_info) = self.peers.get_mut(&peer_id) {
			peer_info.last_sent_transactions.extend(&hashes);
		}
	}

	/// Abort all sync activity
	pub fn abort(&mut self, io: &mut SyncIo) {
		self.reset_and_continue(io);
		self.peers.clear();
	}

	#[cfg_attr(feature="dev", allow(for_kv_map))] // Because it's not possible to get `values_mut()`
	/// Reset sync. Clear all downloaded data but keep the queue
	fn reset(&mut self, io: &mut SyncIo) {
		self.new_blocks.reset();
		let chain_info = io.chain().chain_info();
		for (_, ref mut p) in &mut self.peers {
			if p.block_set != Some(BlockSet::OldBlocks) {
				p.reset_asking();
				if p.difficulty.is_none() {
					// assume peer has up to date difficulty
					p.difficulty = Some(chain_info.pending_total_difficulty);
				}
			}
		}
		self.state = SyncState::Idle;
		// Reactivate peers only if some progress has been made
		// since the last sync round of if starting fresh.
		self.active_peers = self.peers.keys().cloned().collect();
	}

	/// Restart sync
	pub fn reset_and_continue(&mut self, io: &mut SyncIo) {
		trace!(target: "sync", "Restarting");
		if self.state == SyncState::SnapshotData {
			debug!(target:"sync", "Aborting snapshot restore");
			io.snapshot_service().abort_restore();
		}
		self.snapshot.clear();
		self.reset(io);
		self.continue_sync(io);
	}

	/// Remove peer from active peer set. Peer will be reactivated on the next sync
	/// round.
	fn deactivate_peer(&mut self, _io: &mut SyncIo, peer_id: PeerId) {
		trace!(target: "sync", "Deactivating peer {}", peer_id);
		self.active_peers.remove(&peer_id);
	}

	fn maybe_start_snapshot_sync(&mut self, io: &mut SyncIo) {
		if !self.enable_warp_sync || io.snapshot_service().supported_versions().is_none() {
			return;
		}
		if self.state != SyncState::WaitingPeers && self.state != SyncState::Blocks && self.state != SyncState::Waiting {
			return;
		}
		// Make sure the snapshot block is not too far away from best block and network best block and
		// that it is higher than fork detection block
		let our_best_block = io.chain().chain_info().best_block_number;
		let fork_block = self.fork_block.as_ref().map(|&(n, _)| n).unwrap_or(0);

		let (best_hash, max_peers, snapshot_peers) = {
			//collect snapshot infos from peers
			let snapshots = self.peers.iter()
				.filter(|&(_, p)| p.is_allowed() && p.snapshot_number.map_or(false, |sn|
					our_best_block < sn && (sn - our_best_block) > SNAPSHOT_RESTORE_THRESHOLD &&
					sn > fork_block &&
					self.highest_block.map_or(true, |highest| highest >= sn && (highest - sn) <= SNAPSHOT_RESTORE_THRESHOLD)
				))
				.filter_map(|(p, peer)| peer.snapshot_hash.map(|hash| (p, hash.clone())))
				.filter(|&(_, ref hash)| !self.snapshot.is_known_bad(hash));

			let mut snapshot_peers = HashMap::new();
			let mut max_peers: usize = 0;
			let mut best_hash = None;
			for (p, hash) in snapshots {
				let peers = snapshot_peers.entry(hash).or_insert_with(Vec::new);
				peers.push(*p);
				if peers.len() > max_peers {
					max_peers = peers.len();
					best_hash = Some(hash);
				}
			}
			(best_hash, max_peers, snapshot_peers)
		};

		let timeout = (self.state == SyncState::WaitingPeers) && self.sync_start_time.map_or(false, |t| ((time::precise_time_ns() - t) / 1_000_000_000) > WAIT_PEERS_TIMEOUT_SEC);

		if let (Some(hash), Some(peers)) = (best_hash, best_hash.map_or(None, |h| snapshot_peers.get(&h))) {
			if max_peers >= SNAPSHOT_MIN_PEERS {
				trace!(target: "sync", "Starting confirmed snapshot sync {:?} with {:?}", hash, peers);
				self.start_snapshot_sync(io, peers);
			} else if timeout {
				trace!(target: "sync", "Starting unconfirmed snapshot sync {:?} with {:?}", hash, peers);
				self.start_snapshot_sync(io, peers);
			}
		} else if timeout {
			trace!(target: "sync", "No snapshots found, starting full sync");
			self.state = SyncState::Idle;
			self.continue_sync(io);
		}
	}

	fn start_snapshot_sync(&mut self, io: &mut SyncIo, peers: &[PeerId]) {
		if !self.snapshot.have_manifest() {
			for p in peers {
				if self.peers.get(p).map_or(false, |p| p.asking == PeerAsking::Nothing) {
					self.request_snapshot_manifest(io, *p);
				}
			}
			self.state = SyncState::SnapshotManifest;
			trace!(target: "sync", "New snapshot sync with {:?}", peers);
		} else {
			self.state = SyncState::SnapshotData;
			trace!(target: "sync", "Resumed snapshot sync with {:?}", peers);
		}
	}

	/// Restart sync disregarding the block queue status. May end up re-downloading up to QUEUE_SIZE blocks
	pub fn restart(&mut self, io: &mut SyncIo) {
		self.update_targets(io.chain());
		self.reset_and_continue(io);
	}

	/// Update sync after the blockchain has been changed externally.
	pub fn update_targets(&mut self, chain: &BlockChainClient) {
		// Do not assume that the block queue/chain still has our last_imported_block
		let chain = chain.chain_info();
		self.new_blocks = BlockDownloader::new(false, &chain.best_block_hash, chain.best_block_number);
		self.old_blocks = None;
		if self.download_old_blocks {
			if let (Some(ancient_block_hash), Some(ancient_block_number)) = (chain.ancient_block_hash, chain.ancient_block_number) {

				trace!(target: "sync", "Downloading old blocks from {:?} (#{}) till {:?} (#{:?})", ancient_block_hash, ancient_block_number, chain.first_block_hash, chain.first_block_number);
				let mut downloader = BlockDownloader::with_unlimited_reorg(true, &ancient_block_hash, ancient_block_number);
				if let Some(hash) = chain.first_block_hash {
					trace!(target: "sync", "Downloader target set to {:?}", hash);
					downloader.set_target(&hash);
				}
				self.old_blocks = Some(downloader);
			}
		}
	}

	/// Called by peer to report status
	fn on_peer_status(&mut self, io: &mut SyncIo, peer_id: PeerId, r: &UntrustedRlp) -> Result<(), PacketDecodeError> {
		self.handshaking_peers.remove(&peer_id);
		let protocol_version: u8 = r.val_at(0)?;
		let warp_protocol = io.protocol_version(&WARP_SYNC_PROTOCOL_ID, peer_id) != 0;
		let peer = PeerInfo {
			protocol_version: protocol_version,
			network_id: r.val_at(1)?,
			difficulty: Some(r.val_at(2)?),
			latest_hash: r.val_at(3)?,
			genesis: r.val_at(4)?,
			asking: PeerAsking::Nothing,
			asking_blocks: Vec::new(),
			asking_hash: None,
			ask_time: 0,
			last_sent_transactions: HashSet::new(),
			expired: false,
			confirmation: if self.fork_block.is_none() { ForkConfirmation::Confirmed } else { ForkConfirmation::Unconfirmed },
			asking_snapshot_data: None,
			snapshot_hash: if warp_protocol { Some(r.val_at(5)?) } else { None },
			snapshot_number: if warp_protocol { Some(r.val_at(6)?) } else { None },
			block_set: None,
		};

		if self.sync_start_time.is_none() {
			self.sync_start_time = Some(time::precise_time_ns());
		}

		trace!(target: "sync", "New peer {} (protocol: {}, network: {:?}, difficulty: {:?}, latest:{}, genesis:{}, snapshot:{:?})",
			peer_id, peer.protocol_version, peer.network_id, peer.difficulty, peer.latest_hash, peer.genesis, peer.snapshot_number);
		if io.is_expired() {
			trace!(target: "sync", "Status packet from expired session {}:{}", peer_id, io.peer_info(peer_id));
			return Ok(());
		}

		if self.peers.contains_key(&peer_id) {
			debug!(target: "sync", "Unexpected status packet from {}:{}", peer_id, io.peer_info(peer_id));
			return Ok(());
		}
		let chain_info = io.chain().chain_info();
		if peer.genesis != chain_info.genesis_hash {
			io.disable_peer(peer_id);
			trace!(target: "sync", "Peer {} genesis hash mismatch (ours: {}, theirs: {})", peer_id, chain_info.genesis_hash, peer.genesis);
			return Ok(());
		}
		if peer.network_id != self.network_id {
			io.disable_peer(peer_id);
			trace!(target: "sync", "Peer {} network id mismatch (ours: {}, theirs: {})", peer_id, self.network_id, peer.network_id);
			return Ok(());
		}
		if (warp_protocol && peer.protocol_version != PROTOCOL_VERSION_1 && peer.protocol_version != PROTOCOL_VERSION_2) || (!warp_protocol && peer.protocol_version != PROTOCOL_VERSION_63 && peer.protocol_version != PROTOCOL_VERSION_62) {
			io.disable_peer(peer_id);
			trace!(target: "sync", "Peer {} unsupported eth protocol ({})", peer_id, peer.protocol_version);
			return Ok(());
		}

		self.peers.insert(peer_id.clone(), peer);
		// Don't activate peer immediatelly when searching for common block.
		// Let the current sync round complete first.
		self.active_peers.insert(peer_id.clone());
		debug!(target: "sync", "Connected {}:{}", peer_id, io.peer_info(peer_id));
		if let Some((fork_block, _)) = self.fork_block {
			self.request_fork_header_by_number(io, peer_id, fork_block);
		} else {
			self.sync_peer(io, peer_id, false);
		}
		Ok(())
	}

	#[cfg_attr(feature="dev", allow(cyclomatic_complexity, needless_borrow))]
	/// Called by peer once it has new block headers during sync
	fn on_peer_block_headers(&mut self, io: &mut SyncIo, peer_id: PeerId, r: &UntrustedRlp) -> Result<(), PacketDecodeError> {
		let confirmed = match self.peers.get_mut(&peer_id) {
			Some(ref mut peer) if peer.asking == PeerAsking::ForkHeader => {
				peer.asking = PeerAsking::Nothing;
				let item_count = r.item_count()?;
				let (fork_number, fork_hash) = self.fork_block.expect("ForkHeader request is sent only fork block is Some; qed").clone();
				if item_count == 0 || item_count != 1 {
					trace!(target: "sync", "{}: Chain is too short to confirm the block", peer_id);
					peer.confirmation = ForkConfirmation::TooShort;
				} else {
					let header = r.at(0)?.as_raw();
					if keccak(&header) == fork_hash {
						trace!(target: "sync", "{}: Confirmed peer", peer_id);
						peer.confirmation = ForkConfirmation::Confirmed;
						if !io.chain_overlay().read().contains_key(&fork_number) {
							io.chain_overlay().write().insert(fork_number, header.to_vec());
						}
					} else {
						trace!(target: "sync", "{}: Fork mismatch", peer_id);
						io.disable_peer(peer_id);
						return Ok(());
					}
				}
				true
			},
			_ => false,
		};
		if confirmed {
			self.sync_peer(io, peer_id, false);
			return Ok(());
		}

		self.clear_peer_download(peer_id);
		let expected_hash = self.peers.get(&peer_id).and_then(|p| p.asking_hash);
		let allowed = self.peers.get(&peer_id).map(|p| p.is_allowed()).unwrap_or(false);
		let block_set = self.peers.get(&peer_id).and_then(|p| p.block_set).unwrap_or(BlockSet::NewBlocks);
		if !self.reset_peer_asking(peer_id, PeerAsking::BlockHeaders) || expected_hash.is_none() || !allowed {
			trace!(target: "sync", "{}: Ignored unexpected headers, expected_hash = {:?}", peer_id, expected_hash);
			self.continue_sync(io);
			return Ok(());
		}
		let item_count = r.item_count()?;
		trace!(target: "sync", "{} -> BlockHeaders ({} entries), state = {:?}, set = {:?}", peer_id, item_count, self.state, block_set);
		if (self.state == SyncState::Idle || self.state == SyncState::WaitingPeers) && self.old_blocks.is_none() {
			trace!(target: "sync", "Ignored unexpected block headers");
			self.continue_sync(io);
			return Ok(());
		}
		if self.state == SyncState::Waiting {
			trace!(target: "sync", "Ignored block headers while waiting");
			self.continue_sync(io);
			return Ok(());
		}

		let result =  {
			let downloader = match block_set {
				BlockSet::NewBlocks => &mut self.new_blocks,
				BlockSet::OldBlocks => {
					match self.old_blocks {
						None => {
							trace!(target: "sync", "Ignored block headers while block download is inactive");
							self.continue_sync(io);
							return Ok(());
						},
						Some(ref mut blocks) => blocks,
					}
				}
			};
			downloader.import_headers(io, r, expected_hash)
		};

		match result {
			Err(DownloaderImportError::Useless) => {
				self.deactivate_peer(io, peer_id);
			},
			Err(DownloaderImportError::Invalid) => {
				io.disable_peer(peer_id);
				self.deactivate_peer(io, peer_id);
				self.continue_sync(io);
				return Ok(());
			},
			Ok(DownloadAction::Reset) => {
				// mark all outstanding requests as expired
				trace!("Resetting downloads for {:?}", block_set);
				for (_, ref mut p) in self.peers.iter_mut().filter(|&(_, ref p)| p.block_set == Some(block_set)) {
					p.reset_asking();
				}

			}
			Ok(DownloadAction::None) => {},
		}

		self.collect_blocks(io, block_set);
		// give a task to the same peer first if received valuable headers.
		self.sync_peer(io, peer_id, false);
		// give tasks to other peers
		self.continue_sync(io);
		Ok(())
	}

	/// Called by peer once it has new block bodies
	fn on_peer_block_bodies(&mut self, io: &mut SyncIo, peer_id: PeerId, r: &UntrustedRlp) -> Result<(), PacketDecodeError> {
		self.clear_peer_download(peer_id);
		let block_set = self.peers.get(&peer_id).and_then(|p| p.block_set).unwrap_or(BlockSet::NewBlocks);
		if !self.reset_peer_asking(peer_id, PeerAsking::BlockBodies) {
			trace!(target: "sync", "{}: Ignored unexpected bodies", peer_id);
			self.continue_sync(io);
			return Ok(());
		}
		let item_count = r.item_count()?;
		trace!(target: "sync", "{} -> BlockBodies ({} entries), set = {:?}", peer_id, item_count, block_set);
		if item_count == 0 {
			self.deactivate_peer(io, peer_id);
		}
		else if self.state == SyncState::Waiting {
			trace!(target: "sync", "Ignored block bodies while waiting");
		}
		else
		{
			let result = {
				let downloader = match block_set {
					BlockSet::NewBlocks => &mut self.new_blocks,
					BlockSet::OldBlocks => match self.old_blocks {
						None => {
							trace!(target: "sync", "Ignored block headers while block download is inactive");
							self.continue_sync(io);
							return Ok(());
						},
						Some(ref mut blocks) => blocks,
					}
				};
				downloader.import_bodies(io, r)
			};

			match result {
				Err(DownloaderImportError::Invalid) => {
					io.disable_peer(peer_id);
					self.deactivate_peer(io, peer_id);
					self.continue_sync(io);
					return Ok(());
				},
				Err(DownloaderImportError::Useless) => {
					self.deactivate_peer(io, peer_id);
				},
				Ok(()) => (),
			}

			self.collect_blocks(io, block_set);
			self.sync_peer(io, peer_id, false);
		}
		self.continue_sync(io);
		Ok(())
	}

	/// Called by peer once it has new block receipts
	fn on_peer_block_receipts(&mut self, io: &mut SyncIo, peer_id: PeerId, r: &UntrustedRlp) -> Result<(), PacketDecodeError> {
		self.clear_peer_download(peer_id);
		let block_set = self.peers.get(&peer_id).and_then(|p| p.block_set).unwrap_or(BlockSet::NewBlocks);
		if !self.reset_peer_asking(peer_id, PeerAsking::BlockReceipts) {
			trace!(target: "sync", "{}: Ignored unexpected receipts", peer_id);
			self.continue_sync(io);
			return Ok(());
		}
		let item_count = r.item_count()?;
		trace!(target: "sync", "{} -> BlockReceipts ({} entries)", peer_id, item_count);
		if item_count == 0 {
			self.deactivate_peer(io, peer_id);
		}
		else if self.state == SyncState::Waiting {
			trace!(target: "sync", "Ignored block receipts while waiting");
		}
		else
		{
			let result = {
				let downloader = match block_set {
					BlockSet::NewBlocks => &mut self.new_blocks,
					BlockSet::OldBlocks => match self.old_blocks {
						None => {
							trace!(target: "sync", "Ignored block headers while block download is inactive");
							self.continue_sync(io);
							return Ok(());
						},
						Some(ref mut blocks) => blocks,
					}
				};
				downloader.import_receipts(io, r)
			};

			match result {
				Err(DownloaderImportError::Invalid) => {
					io.disable_peer(peer_id);
					self.deactivate_peer(io, peer_id);
					self.continue_sync(io);
					return Ok(());
				},
				Err(DownloaderImportError::Useless) => {
					self.deactivate_peer(io, peer_id);
				},
				Ok(()) => (),
			}

			self.collect_blocks(io, block_set);
			self.sync_peer(io, peer_id, false);
		}
		self.continue_sync(io);
		Ok(())
	}

	/// Called by peer once it has new block bodies
	#[cfg_attr(feature="dev", allow(cyclomatic_complexity))]
	fn on_peer_new_block(&mut self, io: &mut SyncIo, peer_id: PeerId, r: &UntrustedRlp) -> Result<(), PacketDecodeError> {
		if !self.peers.get(&peer_id).map_or(false, |p| p.can_sync()) {
			trace!(target: "sync", "Ignoring new block from unconfirmed peer {}", peer_id);
			return Ok(());
		}
		let difficulty: U256 = r.val_at(1)?;
		if let Some(ref mut peer) = self.peers.get_mut(&peer_id) {
			if peer.difficulty.map_or(true, |pd| difficulty > pd) {
				peer.difficulty = Some(difficulty);
			}
		}
		let block_rlp = r.at(0)?;
		let header_rlp = block_rlp.at(0)?;
		let h = keccak(&header_rlp.as_raw());
		trace!(target: "sync", "{} -> NewBlock ({})", peer_id, h);
		let header: BlockHeader = header_rlp.as_val()?;
		if header.number() > self.highest_block.unwrap_or(0) {
			self.highest_block = Some(header.number());
		}
		let mut unknown = false;
		{
			if let Some(ref mut peer) = self.peers.get_mut(&peer_id) {
				peer.latest_hash = header.hash();
			}
		}
		let last_imported_number = self.new_blocks.last_imported_block_number();
		if last_imported_number > header.number() && last_imported_number - header.number() > MAX_NEW_BLOCK_AGE {
			trace!(target: "sync", "Ignored ancient new block {:?}", h);
			io.disable_peer(peer_id);
			return Ok(());
		}
		match io.chain().import_block(block_rlp.as_raw().to_vec()) {
			Err(BlockImportError::Import(ImportError::AlreadyInChain)) => {
				trace!(target: "sync", "New block already in chain {:?}", h);
			},
			Err(BlockImportError::Import(ImportError::AlreadyQueued)) => {
				trace!(target: "sync", "New block already queued {:?}", h);
			},
			Ok(_) => {
				// abort current download of the same block
				self.complete_sync(io);
				self.new_blocks.mark_as_known(&header.hash(), header.number());
				trace!(target: "sync", "New block queued {:?} ({})", h, header.number());
			},
			Err(BlockImportError::Block(BlockError::UnknownParent(p))) => {
				unknown = true;
				trace!(target: "sync", "New block with unknown parent ({:?}) {:?}", p, h);
			},
			Err(e) => {
				debug!(target: "sync", "Bad new block {:?} : {:?}", h, e);
				io.disable_peer(peer_id);
			}
		};
		if unknown {
			if self.state != SyncState::Idle {
				trace!(target: "sync", "NewBlock ignored while seeking");
			} else {
				trace!(target: "sync", "New unknown block {:?}", h);
				//TODO: handle too many unknown blocks
				self.sync_peer(io, peer_id, true);
			}
		}
		self.continue_sync(io);
		Ok(())
	}

	/// Handles `NewHashes` packet. Initiates headers download for any unknown hashes.
	fn on_peer_new_hashes(&mut self, io: &mut SyncIo, peer_id: PeerId, r: &UntrustedRlp) -> Result<(), PacketDecodeError> {
		if !self.peers.get(&peer_id).map_or(false, |p| p.can_sync()) {
			trace!(target: "sync", "Ignoring new hashes from unconfirmed peer {}", peer_id);
			return Ok(());
		}
		let hashes: Vec<_> = r.iter().take(MAX_NEW_HASHES).map(|item| (item.val_at::<H256>(0), item.val_at::<BlockNumber>(1))).collect();
		if let Some(ref mut peer) = self.peers.get_mut(&peer_id) {
			// Peer has new blocks with unknown difficulty
			peer.difficulty = None;
			if let Some(&(Ok(ref h), _)) = hashes.last() {
				peer.latest_hash = h.clone();
			}
		}
		if self.state != SyncState::Idle {
			trace!(target: "sync", "Ignoring new hashes since we're already downloading.");
			let max = r.iter().take(MAX_NEW_HASHES).map(|item| item.val_at::<BlockNumber>(1).unwrap_or(0)).fold(0u64, cmp::max);
			if max > self.highest_block.unwrap_or(0) {
				self.highest_block = Some(max);
			}
			self.continue_sync(io);
			return Ok(());
		}
		trace!(target: "sync", "{} -> NewHashes ({} entries)", peer_id, r.item_count()?);
		let mut max_height: BlockNumber = 0;
		let mut new_hashes = Vec::new();
		let last_imported_number = self.new_blocks.last_imported_block_number();
		for (rh, rn) in hashes {
			let hash = rh?;
			let number = rn?;
			if number > self.highest_block.unwrap_or(0) {
				self.highest_block = Some(number);
			}
			if self.new_blocks.is_downloading(&hash) {
				continue;
			}
			if last_imported_number > number && last_imported_number - number > MAX_NEW_BLOCK_AGE {
				trace!(target: "sync", "Ignored ancient new block hash {:?}", hash);
				io.disable_peer(peer_id);
				continue;
			}
			match io.chain().block_status(BlockId::Hash(hash.clone())) {
				BlockStatus::InChain  => {
					trace!(target: "sync", "New block hash already in chain {:?}", hash);
				},
				BlockStatus::Queued => {
					trace!(target: "sync", "New hash block already queued {:?}", hash);
				},
				BlockStatus::Unknown | BlockStatus::Pending => {
					new_hashes.push(hash.clone());
					if number > max_height {
						trace!(target: "sync", "New unknown block hash {:?}", hash);
						if let Some(ref mut peer) = self.peers.get_mut(&peer_id) {
							peer.latest_hash = hash.clone();
						}
						max_height = number;
					}
				},
				BlockStatus::Bad => {
					debug!(target: "sync", "Bad new block hash {:?}", hash);
					io.disable_peer(peer_id);
					return Ok(());
				}
			}
		};
		if max_height != 0 {
			trace!(target: "sync", "Downloading blocks for new hashes");
			self.new_blocks.reset_to(new_hashes);
			self.state = SyncState::NewBlocks;
			self.sync_peer(io, peer_id, true);
		}
		self.continue_sync(io);
		Ok(())
	}

	/// Called when snapshot manifest is downloaded from a peer.
	fn on_snapshot_manifest(&mut self, io: &mut SyncIo, peer_id: PeerId, r: &UntrustedRlp) -> Result<(), PacketDecodeError> {
		if !self.peers.get(&peer_id).map_or(false, |p| p.can_sync()) {
			trace!(target: "sync", "Ignoring snapshot manifest from unconfirmed peer {}", peer_id);
			return Ok(());
		}
		self.clear_peer_download(peer_id);
		if !self.reset_peer_asking(peer_id, PeerAsking::SnapshotManifest) || self.state != SyncState::SnapshotManifest {
			trace!(target: "sync", "{}: Ignored unexpected/expired manifest", peer_id);
			self.continue_sync(io);
			return Ok(());
		}

		let manifest_rlp = r.at(0)?;
		let manifest = match ManifestData::from_rlp(manifest_rlp.as_raw()) {
			Err(e) => {
				trace!(target: "sync", "{}: Ignored bad manifest: {:?}", peer_id, e);
				io.disable_peer(peer_id);
				self.continue_sync(io);
				return Ok(());
			}
			Ok(manifest) => manifest,
		};

		let is_supported_version = io.snapshot_service().supported_versions()
			.map_or(false, |(l, h)| manifest.version >= l && manifest.version <= h);

		if !is_supported_version {
			trace!(target: "sync", "{}: Snapshot manifest version not supported: {}", peer_id, manifest.version);
			io.disable_peer(peer_id);
			self.continue_sync(io);
			return Ok(());
		}
		self.snapshot.reset_to(&manifest, &keccak(manifest_rlp.as_raw()));
		io.snapshot_service().begin_restore(manifest);
		self.state = SyncState::SnapshotData;

		// give a task to the same peer first.
		self.sync_peer(io, peer_id, false);
		// give tasks to other peers
		self.continue_sync(io);
		Ok(())
	}

	/// Called when snapshot data is downloaded from a peer.
	fn on_snapshot_data(&mut self, io: &mut SyncIo, peer_id: PeerId, r: &UntrustedRlp) -> Result<(), PacketDecodeError> {
		if !self.peers.get(&peer_id).map_or(false, |p| p.can_sync()) {
			trace!(target: "sync", "Ignoring snapshot data from unconfirmed peer {}", peer_id);
			return Ok(());
		}
		self.clear_peer_download(peer_id);
		if !self.reset_peer_asking(peer_id, PeerAsking::SnapshotData) || (self.state != SyncState::SnapshotData && self.state != SyncState::SnapshotWaiting) {
			trace!(target: "sync", "{}: Ignored unexpected snapshot data", peer_id);
			self.continue_sync(io);
			return Ok(());
		}

		// check service status
		let status = io.snapshot_service().status();
		match status {
			RestorationStatus::Inactive | RestorationStatus::Failed => {
				trace!(target: "sync", "{}: Snapshot restoration aborted", peer_id);
				self.state = SyncState::WaitingPeers;

				// only note bad if restoration failed.
				if let (Some(hash), RestorationStatus::Failed) = (self.snapshot.snapshot_hash(), status) {
					trace!(target: "sync", "Noting snapshot hash {} as bad", hash);
					self.snapshot.note_bad(hash);
				}

				self.snapshot.clear();
				self.continue_sync(io);
				return Ok(());
			},
			RestorationStatus::Ongoing { .. } => {
				trace!(target: "sync", "{}: Snapshot restoration is ongoing", peer_id);
			},
		}

		let snapshot_data: Bytes = r.val_at(0)?;
		match self.snapshot.validate_chunk(&snapshot_data) {
			Ok(ChunkType::Block(hash)) => {
				trace!(target: "sync", "{}: Processing block chunk", peer_id);
				io.snapshot_service().restore_block_chunk(hash, snapshot_data);
			}
			Ok(ChunkType::State(hash)) => {
				trace!(target: "sync", "{}: Processing state chunk", peer_id);
				io.snapshot_service().restore_state_chunk(hash, snapshot_data);
			}
			Err(()) => {
				trace!(target: "sync", "{}: Got bad snapshot chunk", peer_id);
				io.disconnect_peer(peer_id);
				self.continue_sync(io);
				return Ok(());
			}
		}

		if self.snapshot.is_complete() {
			// wait for snapshot restoration process to complete
			self.state = SyncState::SnapshotWaiting;
		}
		// give a task to the same peer first.
		self.sync_peer(io, peer_id, false);
		// give tasks to other peers
		self.continue_sync(io);
		Ok(())
	}

	/// Called by peer when it is disconnecting
	pub fn on_peer_aborting(&mut self, io: &mut SyncIo, peer: PeerId) {
		trace!(target: "sync", "== Disconnecting {}: {}", peer, io.peer_info(peer));
		self.handshaking_peers.remove(&peer);
		if self.peers.contains_key(&peer) {
			debug!(target: "sync", "Disconnected {}", peer);
			self.clear_peer_download(peer);
			self.peers.remove(&peer);
			self.active_peers.remove(&peer);
			self.continue_sync(io);
		}
	}

	/// Called when a new peer is connected
	pub fn on_peer_connected(&mut self, io: &mut SyncIo, peer: PeerId) {
		trace!(target: "sync", "== Connected {}: {}", peer, io.peer_info(peer));
		if let Err(e) = self.send_status(io, peer) {
			debug!(target:"sync", "Error sending status request: {:?}", e);
			io.disconnect_peer(peer);
		} else {
			self.handshaking_peers.insert(peer, time::precise_time_ns());
		}
	}

	/// Resume downloading
	fn continue_sync(&mut self, io: &mut SyncIo) {
		let mut peers: Vec<(PeerId, U256, u8)> = self.peers.iter().filter_map(|(k, p)|
			if p.can_sync() { Some((*k, p.difficulty.unwrap_or_else(U256::zero), p.protocol_version)) } else { None }).collect();
		random::new().shuffle(&mut peers); //TODO: sort by rating
		// prefer peers with higher protocol version
		peers.sort_by(|&(_, _, ref v1), &(_, _, ref v2)| v1.cmp(v2));
		trace!(target: "sync", "Syncing with peers: {} active, {} confirmed, {} total", self.active_peers.len(), peers.len(), self.peers.len());
		for (p, _, _) in peers {
			if self.active_peers.contains(&p) {
				self.sync_peer(io, p, false);
			}
		}
		if (self.state != SyncState::WaitingPeers && self.state != SyncState::SnapshotWaiting && self.state != SyncState::Waiting && self.state != SyncState::Idle)
			&& !self.peers.values().any(|p| p.asking != PeerAsking::Nothing && p.block_set != Some(BlockSet::OldBlocks) && p.can_sync()) {

			self.complete_sync(io);
		}
	}

	/// Called after all blocks have been downloaded
	fn complete_sync(&mut self, io: &mut SyncIo) {
		trace!(target: "sync", "Sync complete");
		self.reset(io);
		self.state = SyncState::Idle;
	}

	/// Enter waiting state
	fn pause_sync(&mut self) {
		trace!(target: "sync", "Block queue full, pausing sync");
		self.state = SyncState::Waiting;
	}

	/// Find something to do for a peer. Called for a new peer or when a peer is done with its task.
	fn sync_peer(&mut self, io: &mut SyncIo, peer_id: PeerId, force: bool) {
		if !self.active_peers.contains(&peer_id) {
			trace!(target: "sync", "Skipping deactivated peer {}", peer_id);
			return;
		}
		let (peer_latest, peer_difficulty, peer_snapshot_number, peer_snapshot_hash) = {
			if let Some(peer) = self.peers.get_mut(&peer_id) {
				if peer.asking != PeerAsking::Nothing || !peer.can_sync() {
					trace!(target: "sync", "Skipping busy peer {}", peer_id);
					return;
				}
				if self.state == SyncState::Waiting {
					trace!(target: "sync", "Waiting for the block queue");
					return;
				}
				if self.state == SyncState::SnapshotWaiting {
					trace!(target: "sync", "Waiting for the snapshot restoration");
					return;
				}
				(peer.latest_hash.clone(), peer.difficulty.clone(), peer.snapshot_number.as_ref().cloned().unwrap_or(0), peer.snapshot_hash.as_ref().cloned())
			} else {
				return;
			}
		};
		let chain_info = io.chain().chain_info();
		let syncing_difficulty = chain_info.pending_total_difficulty;
		let num_active_peers = self.peers.values().filter(|p| p.asking != PeerAsking::Nothing).count();

		let higher_difficulty = peer_difficulty.map_or(true, |pd| pd > syncing_difficulty);
		if force || higher_difficulty || self.old_blocks.is_some() {
			match self.state {
				SyncState::WaitingPeers => {
					trace!(target: "sync", "Checking snapshot sync: {} vs {}", peer_snapshot_number, chain_info.best_block_number);
					self.maybe_start_snapshot_sync(io);
				},
				SyncState::Idle | SyncState::Blocks | SyncState::NewBlocks => {
					if io.chain().queue_info().is_full() {
						self.pause_sync();
						return;
					}

					let have_latest = io.chain().block_status(BlockId::Hash(peer_latest)) != BlockStatus::Unknown;
					trace!(target: "sync", "Considering peer {}, force={}, td={:?}, our td={}, latest={}, have_latest={}, state={:?}", peer_id, force, peer_difficulty, syncing_difficulty, peer_latest, have_latest, self.state);
					if !have_latest && (higher_difficulty || force || self.state == SyncState::NewBlocks) {
						// check if got new blocks to download
						trace!(target: "sync", "Syncing with peer {}, force={}, td={:?}, our td={}, state={:?}", peer_id, force, peer_difficulty, syncing_difficulty, self.state);
						if let Some(request) = self.new_blocks.request_blocks(io, num_active_peers) {
							self.request_blocks(io, peer_id, request, BlockSet::NewBlocks);
							if self.state == SyncState::Idle {
								self.state = SyncState::Blocks;
							}
							return;
						}
					}

					if let Some(request) = self.old_blocks.as_mut().and_then(|d| d.request_blocks(io, num_active_peers)) {
						self.request_blocks(io, peer_id, request, BlockSet::OldBlocks);
						return;
					}
				},
				SyncState::SnapshotData => {
					if let RestorationStatus::Ongoing { state_chunks_done, block_chunks_done, .. } = io.snapshot_service().status() {
						if self.snapshot.done_chunks() - (state_chunks_done + block_chunks_done) as usize > MAX_SNAPSHOT_CHUNKS_DOWNLOAD_AHEAD {
							trace!(target: "sync", "Snapshot queue full, pausing sync");
							self.state = SyncState::SnapshotWaiting;
							return;
						}
					}
					if peer_snapshot_hash.is_some() && peer_snapshot_hash == self.snapshot.snapshot_hash() {
						self.request_snapshot_data(io, peer_id);
					}
				},
				SyncState::SnapshotManifest | //already downloading from other peer
					SyncState::Waiting | SyncState::SnapshotWaiting => ()
			}
		} else {
			trace!(target: "sync", "Skipping peer {}, force={}, td={:?}, our td={}, state={:?}", peer_id, force, peer_difficulty, syncing_difficulty, self.state);
		}
	}

	/// Perofrm block download request`
	fn request_blocks(&mut self, io: &mut SyncIo, peer_id: PeerId, request: BlockRequest, block_set: BlockSet) {
		match request {
			BlockRequest::Headers { start, count, skip } => {
				self.request_headers_by_hash(io, peer_id, &start, count, skip, false, block_set);
			},
			BlockRequest::Bodies { hashes } => {
				self.request_bodies(io, peer_id, hashes, block_set);
			},
			BlockRequest::Receipts { hashes } => {
				self.request_receipts(io, peer_id, hashes, block_set);
			},
		}
	}

	/// Find some headers or blocks to download for a peer.
	fn request_snapshot_data(&mut self, io: &mut SyncIo, peer_id: PeerId) {
		self.clear_peer_download(peer_id);
		// find chunk data to download
		if let Some(hash) = self.snapshot.needed_chunk() {
			if let Some(ref mut peer) = self.peers.get_mut(&peer_id) {
				peer.asking_snapshot_data = Some(hash.clone());
			}
			self.request_snapshot_chunk(io, peer_id, &hash);
		}
	}

	/// Clear all blocks/headers marked as being downloaded by a peer.
	fn clear_peer_download(&mut self, peer_id: PeerId) {
		if let Some(ref mut peer) = self.peers.get_mut(&peer_id) {
			match peer.asking {
				PeerAsking::BlockHeaders => {
					if let Some(ref hash) = peer.asking_hash {
						self.new_blocks.clear_header_download(hash);
						if let Some(ref mut old) = self.old_blocks {
							old.clear_header_download(hash);
						}
					}
				},
				PeerAsking::BlockBodies => {
					self.new_blocks.clear_body_download(&peer.asking_blocks);
					if let Some(ref mut old) = self.old_blocks {
						old.clear_body_download(&peer.asking_blocks);
					}
				},
				PeerAsking::BlockReceipts => {
					self.new_blocks.clear_receipt_download(&peer.asking_blocks);
					if let Some(ref mut old) = self.old_blocks {
						old.clear_receipt_download(&peer.asking_blocks);
					}
				},
				PeerAsking::SnapshotData => {
					if let Some(hash) = peer.asking_snapshot_data {
						self.snapshot.clear_chunk_download(&hash);
					}
				},
				_ => (),
			}
		}
	}

	/// Checks if there are blocks fully downloaded that can be imported into the blockchain and does the import.
	#[cfg_attr(feature="dev", allow(block_in_if_condition_stmt))]
	fn collect_blocks(&mut self, io: &mut SyncIo, block_set: BlockSet) {
		match block_set {
			BlockSet::NewBlocks => {
				if self.new_blocks.collect_blocks(io, self.state == SyncState::NewBlocks) == Err(DownloaderImportError::Invalid) {
					self.restart(io);
				}
			},
			BlockSet::OldBlocks => {
				if self.old_blocks.as_mut().map_or(false, |downloader| { downloader.collect_blocks(io, false) == Err(DownloaderImportError::Invalid) }) {
					self.restart(io);
				} else if self.old_blocks.as_ref().map_or(false, |downloader| { downloader.is_complete() }) {
					trace!(target: "sync", "Background block download is complete");
					self.old_blocks = None;
				}
			}
		}
	}

	/// Request headers from a peer by block hash
	#[cfg_attr(feature="dev", allow(too_many_arguments))]
	fn request_headers_by_hash(&mut self, sync: &mut SyncIo, peer_id: PeerId, h: &H256, count: u64, skip: u64, reverse: bool, set: BlockSet) {
		trace!(target: "sync", "{} <- GetBlockHeaders: {} entries starting from {}, set = {:?}", peer_id, count, h, set);
		let mut rlp = RlpStream::new_list(4);
		rlp.append(h);
		rlp.append(&count);
		rlp.append(&skip);
		rlp.append(&if reverse {1u32} else {0u32});
		self.send_request(sync, peer_id, PeerAsking::BlockHeaders, GET_BLOCK_HEADERS_PACKET, rlp.out());
		let peer = self.peers.get_mut(&peer_id).expect("peer_id may originate either from on_packet, where it is already validated or from enumerating self.peers. qed");
		peer.asking_hash = Some(h.clone());
		peer.block_set = Some(set);
	}

	/// Request headers from a peer by block number
	#[cfg_attr(feature="dev", allow(too_many_arguments))]
	fn request_fork_header_by_number(&mut self, sync: &mut SyncIo, peer_id: PeerId, n: BlockNumber) {
		trace!(target: "sync", "{} <- GetForkHeader: at {}", peer_id, n);
		let mut rlp = RlpStream::new_list(4);
		rlp.append(&n);
		rlp.append(&1u32);
		rlp.append(&0u32);
		rlp.append(&0u32);
		self.send_request(sync, peer_id, PeerAsking::ForkHeader, GET_BLOCK_HEADERS_PACKET, rlp.out());
	}

	/// Request snapshot manifest from a peer.
	fn request_snapshot_manifest(&mut self, sync: &mut SyncIo, peer_id: PeerId) {
		trace!(target: "sync", "{} <- GetSnapshotManifest", peer_id);
		let rlp = RlpStream::new_list(0);
		self.send_request(sync, peer_id, PeerAsking::SnapshotManifest, GET_SNAPSHOT_MANIFEST_PACKET, rlp.out());
	}

	/// Request snapshot chunk from a peer.
	fn request_snapshot_chunk(&mut self, sync: &mut SyncIo, peer_id: PeerId, chunk: &H256) {
		trace!(target: "sync", "{} <- GetSnapshotData {:?}", peer_id, chunk);
		let mut rlp = RlpStream::new_list(1);
		rlp.append(chunk);
		self.send_request(sync, peer_id, PeerAsking::SnapshotData, GET_SNAPSHOT_DATA_PACKET, rlp.out());
	}

	/// Request block bodies from a peer
	fn request_bodies(&mut self, sync: &mut SyncIo, peer_id: PeerId, hashes: Vec<H256>, set: BlockSet) {
		let mut rlp = RlpStream::new_list(hashes.len());
		trace!(target: "sync", "{} <- GetBlockBodies: {} entries starting from {:?}, set = {:?}", peer_id, hashes.len(), hashes.first(), set);
		for h in &hashes {
			rlp.append(&h.clone());
		}
		self.send_request(sync, peer_id, PeerAsking::BlockBodies, GET_BLOCK_BODIES_PACKET, rlp.out());
		let peer = self.peers.get_mut(&peer_id).expect("peer_id may originate either from on_packet, where it is already validated or from enumerating self.peers. qed");
		peer.asking_blocks = hashes;
		peer.block_set = Some(set);
	}

	/// Request block receipts from a peer
	fn request_receipts(&mut self, sync: &mut SyncIo, peer_id: PeerId, hashes: Vec<H256>, set: BlockSet) {
		let mut rlp = RlpStream::new_list(hashes.len());
		trace!(target: "sync", "{} <- GetBlockReceipts: {} entries starting from {:?}, set = {:?}", peer_id, hashes.len(), hashes.first(), set);
		for h in &hashes {
			rlp.append(&h.clone());
		}
		self.send_request(sync, peer_id, PeerAsking::BlockReceipts, GET_RECEIPTS_PACKET, rlp.out());
		let peer = self.peers.get_mut(&peer_id).expect("peer_id may originate either from on_packet, where it is already validated or from enumerating self.peers. qed");
		peer.asking_blocks = hashes;
		peer.block_set = Some(set);
	}

	/// Reset peer status after request is complete.
	fn reset_peer_asking(&mut self, peer_id: PeerId, asking: PeerAsking) -> bool {
		if let Some(ref mut peer) = self.peers.get_mut(&peer_id) {
			peer.expired = false;
			peer.block_set = None;
			if peer.asking != asking {
				trace!(target:"sync", "Asking {:?} while expected {:?}", peer.asking, asking);
				peer.asking = PeerAsking::Nothing;
				return false;
			} else {
				peer.asking = PeerAsking::Nothing;
				return true;
			}
		}
		false
	}

	/// Generic request sender
	fn send_request(&mut self, sync: &mut SyncIo, peer_id: PeerId, asking: PeerAsking,  packet_id: PacketId, packet: Bytes) {
		if let Some(ref mut peer) = self.peers.get_mut(&peer_id) {
			if peer.asking != PeerAsking::Nothing {
				warn!(target:"sync", "Asking {:?} while requesting {:?}", peer.asking, asking);
			}
			peer.asking = asking;
			peer.ask_time = time::precise_time_ns();
			let result = if packet_id >= ETH_PACKET_COUNT {
				sync.send_protocol(WARP_SYNC_PROTOCOL_ID, peer_id, packet_id, packet)
			} else {
				sync.send(peer_id, packet_id, packet)
			};
			if let Err(e) = result {
				debug!(target:"sync", "Error sending request: {:?}", e);
				sync.disconnect_peer(peer_id);
			}
		}
	}

	/// Generic packet sender
	fn send_packet(&mut self, sync: &mut SyncIo, peer_id: PeerId, packet_id: PacketId, packet: Bytes) {
		if let Err(e) = sync.send(peer_id, packet_id, packet) {
			debug!(target:"sync", "Error sending packet: {:?}", e);
			sync.disconnect_peer(peer_id);
		}
	}

	/// Called when peer sends us new transactions
	fn on_peer_transactions(&mut self, io: &mut SyncIo, peer_id: PeerId, r: &UntrustedRlp) -> Result<(), PacketDecodeError> {
		// Accept transactions only when fully synced
		if !io.is_chain_queue_empty() || (self.state != SyncState::Idle && self.state != SyncState::NewBlocks) {
			trace!(target: "sync", "{} Ignoring transactions while syncing", peer_id);
			return Ok(());
		}
		if !self.peers.get(&peer_id).map_or(false, |p| p.can_sync()) {
			trace!(target: "sync", "{} Ignoring transactions from unconfirmed/unknown peer", peer_id);
		}

		let item_count = r.item_count()?;
		trace!(target: "sync", "{:02} -> Transactions ({} entries)", peer_id, item_count);
		let mut transactions = Vec::with_capacity(item_count);
		for i in 0 .. item_count {
			let rlp = r.at(i)?;
			if rlp.as_raw().len() > MAX_TRANSACTION_SIZE {
				debug!("Skipped oversized transaction of {} bytes", rlp.as_raw().len());
				continue;
			}
			let tx = rlp.as_raw().to_vec();
			transactions.push(tx);
		}
		io.chain().queue_transactions(transactions, peer_id);
		Ok(())
	}

	/// Send Status message
	fn send_status(&mut self, io: &mut SyncIo, peer: PeerId) -> Result<(), NetworkError> {
		let warp_protocol_version = io.protocol_version(&WARP_SYNC_PROTOCOL_ID, peer);
		let warp_protocol = warp_protocol_version != 0;
		let protocol = if warp_protocol { warp_protocol_version } else { PROTOCOL_VERSION_63 };
		trace!(target: "sync", "Sending status to {}, protocol version {}", peer, protocol);
		let mut packet = RlpStream::new_list(if warp_protocol { 7 } else { 5 });
		let chain = io.chain().chain_info();
		packet.append(&(protocol as u32));
		packet.append(&self.network_id);
		packet.append(&chain.total_difficulty);
		packet.append(&chain.best_block_hash);
		packet.append(&chain.genesis_hash);
		if warp_protocol {
			let manifest = match self.old_blocks.is_some() {
				true => None,
				false => io.snapshot_service().manifest(),
			};
			let block_number = manifest.as_ref().map_or(0, |m| m.block_number);
			let manifest_hash = manifest.map_or(H256::new(), |m| keccak(m.into_rlp()));
			packet.append(&manifest_hash);
			packet.append(&block_number);
		}
		io.respond(STATUS_PACKET, packet.out())
	}

	/// Respond to GetBlockHeaders request
	fn return_block_headers(io: &SyncIo, r: &UntrustedRlp, peer_id: PeerId) -> RlpResponseResult {
		// Packet layout:
		// [ block: { P , B_32 }, maxHeaders: P, skip: P, reverse: P in { 0 , 1 } ]
		let max_headers: usize = r.val_at(1)?;
		let skip: usize = r.val_at(2)?;
		let reverse: bool = r.val_at(3)?;
		let last = io.chain().chain_info().best_block_number;
		let number = if r.at(0)?.size() == 32 {
			// id is a hash
			let hash: H256 = r.val_at(0)?;
			trace!(target: "sync", "{} -> GetBlockHeaders (hash: {}, max: {}, skip: {}, reverse:{})", peer_id, hash, max_headers, skip, reverse);
			match io.chain().block_header(BlockId::Hash(hash)) {
				Some(hdr) => {
					let number = hdr.number().into();
					debug_assert_eq!(hdr.hash(), hash);

					if max_headers == 1 || io.chain().block_hash(BlockId::Number(number)) != Some(hash) {
						// Non canonical header or single header requested
						// TODO: handle single-step reverse hashchains of non-canon hashes
						trace!(target:"sync", "Returning single header: {:?}", hash);
						let mut rlp = RlpStream::new_list(1);
						rlp.append_raw(&hdr.into_inner(), 1);
						return Ok(Some((BLOCK_HEADERS_PACKET, rlp)));
					}
					number
				}
				None => return Ok(Some((BLOCK_HEADERS_PACKET, RlpStream::new_list(0)))) //no such header, return nothing
			}
		} else {
			trace!(target: "sync", "{} -> GetBlockHeaders (number: {}, max: {}, skip: {}, reverse:{})", peer_id, r.val_at::<BlockNumber>(0)?, max_headers, skip, reverse);
			r.val_at(0)?
		};

		let mut number = if reverse {
			cmp::min(last, number)
		} else {
			cmp::max(0, number)
		};
		let max_count = cmp::min(MAX_HEADERS_TO_SEND, max_headers);
		let mut count = 0;
		let mut data = Bytes::new();
		let inc = (skip + 1) as BlockNumber;
		let overlay = io.chain_overlay().read();

		while number <= last && count < max_count {
			if let Some(hdr) = overlay.get(&number) {
				trace!(target: "sync", "{}: Returning cached fork header", peer_id);
				data.extend_from_slice(hdr);
				count += 1;
			} else if let Some(hdr) = io.chain().block_header(BlockId::Number(number)) {
				data.append(&mut hdr.into_inner());
				count += 1;
			} else {
				// No required block.
				break;
			}
			if reverse {
				if number <= inc || number == 0 {
					break;
				}
				number -= inc;
			}
			else {
				number += inc;
			}
		}
		let mut rlp = RlpStream::new_list(count as usize);
		rlp.append_raw(&data, count as usize);
		trace!(target: "sync", "{} -> GetBlockHeaders: returned {} entries", peer_id, count);
		Ok(Some((BLOCK_HEADERS_PACKET, rlp)))
	}

	/// Respond to GetBlockBodies request
	fn return_block_bodies(io: &SyncIo, r: &UntrustedRlp, peer_id: PeerId) -> RlpResponseResult {
		let mut count = r.item_count().unwrap_or(0);
		if count == 0 {
			debug!(target: "sync", "Empty GetBlockBodies request, ignoring.");
			return Ok(None);
		}
		count = cmp::min(count, MAX_BODIES_TO_SEND);
		let mut added = 0usize;
		let mut data = Bytes::new();
		for i in 0..count {
			if let Some(body) = io.chain().block_body(BlockId::Hash(r.val_at::<H256>(i)?)) {
				data.append(&mut body.into_inner());
				added += 1;
			}
		}
		let mut rlp = RlpStream::new_list(added);
		rlp.append_raw(&data, added);
		trace!(target: "sync", "{} -> GetBlockBodies: returned {} entries", peer_id, added);
		Ok(Some((BLOCK_BODIES_PACKET, rlp)))
	}

	/// Respond to GetNodeData request
	fn return_node_data(io: &SyncIo, r: &UntrustedRlp, peer_id: PeerId) -> RlpResponseResult {
		let mut count = r.item_count().unwrap_or(0);
		trace!(target: "sync", "{} -> GetNodeData: {} entries", peer_id, count);
		if count == 0 {
			debug!(target: "sync", "Empty GetNodeData request, ignoring.");
			return Ok(None);
		}
		count = cmp::min(count, MAX_NODE_DATA_TO_SEND);
		let mut added = 0usize;
		let mut data = Vec::new();
		for i in 0..count {
			if let Some(node) = io.chain().state_data(&r.val_at::<H256>(i)?) {
				data.push(node);
				added += 1;
			}
		}
		trace!(target: "sync", "{} -> GetNodeData: return {} entries", peer_id, added);
		let mut rlp = RlpStream::new_list(added);
		for d in data {
			rlp.append(&d);
		}
		Ok(Some((NODE_DATA_PACKET, rlp)))
	}

	fn return_receipts(io: &SyncIo, rlp: &UntrustedRlp, peer_id: PeerId) -> RlpResponseResult {
		let mut count = rlp.item_count().unwrap_or(0);
		trace!(target: "sync", "{} -> GetReceipts: {} entries", peer_id, count);
		if count == 0 {
			debug!(target: "sync", "Empty GetReceipts request, ignoring.");
			return Ok(None);
		}
		count = cmp::min(count, MAX_RECEIPTS_HEADERS_TO_SEND);
		let mut added_headers = 0usize;
		let mut added_receipts = 0usize;
		let mut data = Bytes::new();
		for i in 0..count {
			if let Some(mut receipts_bytes) = io.chain().block_receipts(&rlp.val_at::<H256>(i)?) {
				data.append(&mut receipts_bytes);
				added_receipts += receipts_bytes.len();
				added_headers += 1;
				if added_receipts > MAX_RECEIPTS_TO_SEND { break; }
			}
		}
		let mut rlp_result = RlpStream::new_list(added_headers);
		rlp_result.append_raw(&data, added_headers);
		Ok(Some((RECEIPTS_PACKET, rlp_result)))
	}

	/// Respond to GetSnapshotManifest request
	fn return_snapshot_manifest(io: &SyncIo, r: &UntrustedRlp, peer_id: PeerId) -> RlpResponseResult {
		let count = r.item_count().unwrap_or(0);
		trace!(target: "sync", "{} -> GetSnapshotManifest", peer_id);
		if count != 0 {
			debug!(target: "sync", "Invalid GetSnapshotManifest request, ignoring.");
			return Ok(None);
		}
		let rlp = match io.snapshot_service().manifest() {
			Some(manifest) => {
				trace!(target: "sync", "{} <- SnapshotManifest", peer_id);
				let mut rlp = RlpStream::new_list(1);
				rlp.append_raw(&manifest.into_rlp(), 1);
				rlp
			},
			None => {
				trace!(target: "sync", "{}: No manifest to return", peer_id);
				RlpStream::new_list(0)
			}
		};
		Ok(Some((SNAPSHOT_MANIFEST_PACKET, rlp)))
	}

	/// Respond to GetSnapshotData request
	fn return_snapshot_data(io: &SyncIo, r: &UntrustedRlp, peer_id: PeerId) -> RlpResponseResult {
		let hash: H256 = r.val_at(0)?;
		trace!(target: "sync", "{} -> GetSnapshotData {:?}", peer_id, hash);
		let rlp = match io.snapshot_service().chunk(hash) {
			Some(data) => {
				let mut rlp = RlpStream::new_list(1);
				trace!(target: "sync", "{} <- SnapshotData", peer_id);
				rlp.append(&data);
				rlp
			},
			None => {
				RlpStream::new_list(0)
			}
		};
		Ok(Some((SNAPSHOT_DATA_PACKET, rlp)))
	}

	fn return_rlp<FRlp, FError>(io: &mut SyncIo, rlp: &UntrustedRlp, peer: PeerId, rlp_func: FRlp, error_func: FError) -> Result<(), PacketDecodeError>
		where FRlp : Fn(&SyncIo, &UntrustedRlp, PeerId) -> RlpResponseResult,
			FError : FnOnce(NetworkError) -> String
	{
		let response = rlp_func(io, rlp, peer);
		match response {
			Err(e) => Err(e),
			Ok(Some((packet_id, rlp_stream))) => {
				io.respond(packet_id, rlp_stream.out()).unwrap_or_else(
					|e| debug!(target: "sync", "{:?}", error_func(e)));
				Ok(())
			}
			_ => Ok(())
		}
	}

	/// Dispatch incoming requests and responses
	pub fn dispatch_packet(sync: &RwLock<ChainSync>, io: &mut SyncIo, peer: PeerId, packet_id: u8, data: &[u8]) {
		let rlp = UntrustedRlp::new(data);
		let result = match packet_id {
			GET_BLOCK_BODIES_PACKET => ChainSync::return_rlp(io, &rlp, peer,
				ChainSync::return_block_bodies,
				|e| format!("Error sending block bodies: {:?}", e)),

			GET_BLOCK_HEADERS_PACKET => ChainSync::return_rlp(io, &rlp, peer,
				ChainSync::return_block_headers,
				|e| format!("Error sending block headers: {:?}", e)),

			GET_RECEIPTS_PACKET => ChainSync::return_rlp(io, &rlp, peer,
				ChainSync::return_receipts,
				|e| format!("Error sending receipts: {:?}", e)),

			GET_NODE_DATA_PACKET => ChainSync::return_rlp(io, &rlp, peer,
				ChainSync::return_node_data,
				|e| format!("Error sending nodes: {:?}", e)),

			GET_SNAPSHOT_MANIFEST_PACKET => ChainSync::return_rlp(io, &rlp, peer,
				ChainSync::return_snapshot_manifest,
				|e| format!("Error sending snapshot manifest: {:?}", e)),

			GET_SNAPSHOT_DATA_PACKET => ChainSync::return_rlp(io, &rlp, peer,
				ChainSync::return_snapshot_data,
				|e| format!("Error sending snapshot data: {:?}", e)),
			CONSENSUS_DATA_PACKET => ChainSync::on_consensus_packet(io, peer, &rlp),
			PRIVATE_TRANSACTION_PACKET => ChainSync::on_private_transaction(io, peer, &rlp),
			SIGNED_PRIVATE_TRANSACTION_PACKET => ChainSync::on_signed_private_transaction(io, peer, &rlp),
			_ => {
				sync.write().on_packet(io, peer, packet_id, data);
				Ok(())
			}
		};
		result.unwrap_or_else(|e| {
			debug!(target:"sync", "{} -> Malformed packet {} : {}", peer, packet_id, e);
		})
	}

	pub fn on_packet(&mut self, io: &mut SyncIo, peer: PeerId, packet_id: u8, data: &[u8]) {
		if packet_id != STATUS_PACKET && !self.peers.contains_key(&peer) {
			debug!(target:"sync", "Unexpected packet {} from unregistered peer: {}:{}", packet_id, peer, io.peer_info(peer));
			return;
		}
		let rlp = UntrustedRlp::new(data);
		let result = match packet_id {
			STATUS_PACKET => self.on_peer_status(io, peer, &rlp),
			TRANSACTIONS_PACKET => self.on_peer_transactions(io, peer, &rlp),
			BLOCK_HEADERS_PACKET => self.on_peer_block_headers(io, peer, &rlp),
			BLOCK_BODIES_PACKET => self.on_peer_block_bodies(io, peer, &rlp),
			RECEIPTS_PACKET => self.on_peer_block_receipts(io, peer, &rlp),
			NEW_BLOCK_PACKET => self.on_peer_new_block(io, peer, &rlp),
			NEW_BLOCK_HASHES_PACKET => self.on_peer_new_hashes(io, peer, &rlp),
			SNAPSHOT_MANIFEST_PACKET => self.on_snapshot_manifest(io, peer, &rlp),
			SNAPSHOT_DATA_PACKET => self.on_snapshot_data(io, peer, &rlp),
			_ => {
				debug!(target: "sync", "{}: Unknown packet {}", peer, packet_id);
				Ok(())
			}
		};
		result.unwrap_or_else(|e| {
			debug!(target:"sync", "{} -> Malformed packet {} : {}", peer, packet_id, e);
		})
	}

	#[cfg_attr(feature="dev", allow(match_same_arms))]
	pub fn maintain_peers(&mut self, io: &mut SyncIo) {
		let tick = time::precise_time_ns();
		let mut aborting = Vec::new();
		for (peer_id, peer) in &self.peers {
			let elapsed = (tick - peer.ask_time) / 1_000_000_000;
			let timeout = match peer.asking {
				PeerAsking::BlockHeaders => elapsed > HEADERS_TIMEOUT_SEC,
				PeerAsking::BlockBodies => elapsed > BODIES_TIMEOUT_SEC,
				PeerAsking::BlockReceipts => elapsed > RECEIPTS_TIMEOUT_SEC,
				PeerAsking::Nothing => false,
				PeerAsking::ForkHeader => elapsed > FORK_HEADER_TIMEOUT_SEC,
				PeerAsking::SnapshotManifest => elapsed > SNAPSHOT_MANIFEST_TIMEOUT_SEC,
				PeerAsking::SnapshotData => elapsed > SNAPSHOT_DATA_TIMEOUT_SEC,
			};
			if timeout {
				trace!(target:"sync", "Timeout {}", peer_id);
				io.disconnect_peer(*peer_id);
				aborting.push(*peer_id);
			}
		}
		for p in aborting {
			self.on_peer_aborting(io, p);
		}

		// Check for handshake timeouts
		for (peer, ask_time) in &self.handshaking_peers {
			let elapsed = (tick - ask_time) / 1_000_000_000;
			if elapsed > STATUS_TIMEOUT_SEC {
				trace!(target:"sync", "Status timeout {}", peer);
				io.disconnect_peer(*peer);
			}
		}
	}

	fn check_resume(&mut self, io: &mut SyncIo) {
		if self.state == SyncState::Waiting && !io.chain().queue_info().is_full() && self.state == SyncState::Waiting {
			self.state = SyncState::Blocks;
			self.continue_sync(io);
		} else if self.state == SyncState::SnapshotWaiting {
			match io.snapshot_service().status() {
				RestorationStatus::Inactive => {
					trace!(target:"sync", "Snapshot restoration is complete");
					self.restart(io);
					self.continue_sync(io);
				},
				RestorationStatus::Ongoing { state_chunks_done, block_chunks_done, .. } => {
					if !self.snapshot.is_complete() && self.snapshot.done_chunks() - (state_chunks_done + block_chunks_done) as usize <= MAX_SNAPSHOT_CHUNKS_DOWNLOAD_AHEAD {
						trace!(target:"sync", "Resuming snapshot sync");
						self.state = SyncState::SnapshotData;
						self.continue_sync(io);
					}
				},
				RestorationStatus::Failed => {
					trace!(target: "sync", "Snapshot restoration aborted");
					self.state = SyncState::WaitingPeers;
					self.snapshot.clear();
					self.continue_sync(io);
				},
			}
		}
	}

	/// creates rlp to send for the tree defined by 'from' and 'to' hashes
	fn create_new_hashes_rlp(chain: &BlockChainClient, from: &H256, to: &H256) -> Option<Bytes> {
		match chain.tree_route(from, to) {
			Some(route) => {
				let uncles = chain.find_uncles(from).unwrap_or_else(Vec::new);
				match route.blocks.len() {
					0 => None,
					_ => {
						let mut blocks = route.blocks;
						blocks.extend(uncles);
						let mut rlp_stream = RlpStream::new_list(blocks.len());
						for block_hash in  blocks {
							let mut hash_rlp = RlpStream::new_list(2);
							let number = chain.block_header(BlockId::Hash(block_hash.clone()))
								.expect("chain.tree_route and chain.find_uncles only return hahses of blocks that are in the blockchain. qed.").number();
							hash_rlp.append(&block_hash);
							hash_rlp.append(&number);
							rlp_stream.append_raw(hash_rlp.as_raw(), 1);
						}
						Some(rlp_stream.out())
					}
				}
			},
			None => None
		}
	}

	/// creates rlp from block bytes and total difficulty
	fn create_block_rlp(bytes: &Bytes, total_difficulty: U256) -> Bytes {
		let mut rlp_stream = RlpStream::new_list(2);
		rlp_stream.append_raw(bytes, 1);
		rlp_stream.append(&total_difficulty);
		rlp_stream.out()
	}

	/// creates latest block rlp for the given client
	fn create_latest_block_rlp(chain: &BlockChainClient) -> Bytes {
		ChainSync::create_block_rlp(
			&chain.block(BlockId::Hash(chain.chain_info().best_block_hash))
				.expect("Best block always exists").into_inner(),
			chain.chain_info().total_difficulty
		)
	}

	/// creates given hash block rlp for the given client
	fn create_new_block_rlp(chain: &BlockChainClient, hash: &H256) -> Bytes {
		ChainSync::create_block_rlp(
			&chain.block(BlockId::Hash(hash.clone())).expect("Block has just been sealed; qed").into_inner(),
			chain.block_total_difficulty(BlockId::Hash(hash.clone())).expect("Block has just been sealed; qed.")
		)
	}

	/// returns peer ids that have different blocks than our chain
	fn get_lagging_peers(&mut self, chain_info: &BlockChainInfo) -> Vec<PeerId> {
		let latest_hash = chain_info.best_block_hash;
		self
			.peers
			.iter_mut()
			.filter_map(|(&id, ref mut peer_info)| {
				trace!(target: "sync", "Checking peer our best {} their best {}", latest_hash, peer_info.latest_hash);
				if peer_info.latest_hash != latest_hash {
					Some(id)
				} else {
					None
				}
			})
			.collect::<Vec<_>>()
	}

	fn select_random_peers(peers: &[PeerId]) -> Vec<PeerId> {
		// take sqrt(x) peers
		let mut peers = peers.to_vec();
		let mut count = (peers.len() as f64).powf(0.5).round() as usize;
		count = cmp::min(count, MAX_PEERS_PROPAGATION);
		count = cmp::max(count, MIN_PEERS_PROPAGATION);
		random::new().shuffle(&mut peers);
		peers.truncate(count);
		peers
	}

	fn get_consensus_peers(&self) -> Vec<PeerId> {
		self.peers.iter().filter_map(|(id, p)| if p.protocol_version == PROTOCOL_VERSION_2 { Some(*id) } else { None }).collect()
	}

	/// propagates latest block to a set of peers
	fn propagate_blocks(&mut self, chain_info: &BlockChainInfo, io: &mut SyncIo, blocks: &[H256], peers: &[PeerId]) -> usize {
		trace!(target: "sync", "Sending NewBlocks to {:?}", peers);
		let mut sent = 0;
		for peer_id in peers {
			if blocks.is_empty() {
				let rlp =  ChainSync::create_latest_block_rlp(io.chain());
				self.send_packet(io, *peer_id, NEW_BLOCK_PACKET, rlp);
			} else {
				for h in blocks {
					let rlp =  ChainSync::create_new_block_rlp(io.chain(), h);
					self.send_packet(io, *peer_id, NEW_BLOCK_PACKET, rlp);
				}
			}
			if let Some(ref mut peer) = self.peers.get_mut(peer_id) {
				peer.latest_hash = chain_info.best_block_hash.clone();
			}
			sent += 1;
		}
		sent
	}

	/// propagates new known hashes to all peers
	fn propagate_new_hashes(&mut self, chain_info: &BlockChainInfo, io: &mut SyncIo, peers: &[PeerId]) -> usize {
		trace!(target: "sync", "Sending NewHashes to {:?}", peers);
		let mut sent = 0;
		let last_parent = &io.chain().best_block_header().parent_hash();
		for peer_id in peers {
			sent += match ChainSync::create_new_hashes_rlp(io.chain(), &last_parent, &chain_info.best_block_hash) {
				Some(rlp) => {
					{
						if let Some(ref mut peer) = self.peers.get_mut(peer_id) {
							peer.latest_hash = chain_info.best_block_hash.clone();
						}
					}
					self.send_packet(io, *peer_id, NEW_BLOCK_HASHES_PACKET, rlp);
					1
				},
				None => 0
			}
		}
		sent
	}

	/// propagates new transactions to all peers
	pub fn propagate_new_transactions(&mut self, io: &mut SyncIo) -> usize {
		// Early out if nobody to send to.
		if self.peers.is_empty() {
			return 0;
		}

		let transactions = io.chain().ready_transactions();
		if transactions.is_empty() {
			return 0;
		}

		let (transactions, service_transactions): (Vec<_>, Vec<_>) = transactions.into_iter()
			.partition(|tx| !tx.transaction.gas_price.is_zero());

		// usual transactions could be propagated to all peers
		let mut affected_peers = HashSet::new();
		if !transactions.is_empty() {
			let peers = self.select_peers_for_transactions(|_| true);
			affected_peers = self.propagate_transactions_to_peers(io, peers, transactions);
		}

		// most of times service_transactions will be empty
		// => there's no need to merge packets
		if !service_transactions.is_empty() {
			let service_transactions_peers = self.select_peers_for_transactions(|peer_id| accepts_service_transaction(&io.peer_info(*peer_id)));
			let service_transactions_affected_peers = self.propagate_transactions_to_peers(io, service_transactions_peers, service_transactions);
			affected_peers.extend(&service_transactions_affected_peers);
		}

		affected_peers.len()
	}

	fn select_peers_for_transactions<F>(&self, filter: F) -> Vec<PeerId>
		where F: Fn(&PeerId) -> bool {
		// sqrt(x)/x scaled to max u32
		let fraction = ((self.peers.len() as f64).powf(-0.5) * (u32::max_value() as f64).round()) as u32;
		let small = self.peers.len() < MIN_PEERS_PROPAGATION;

		let mut random = random::new();
		self.peers.keys()
			.cloned()
			.filter(filter)
			.filter(|_| small || random.next_u32() < fraction)
			.take(MAX_PEERS_PROPAGATION)
			.collect()
	}

	fn propagate_transactions_to_peers(&mut self, io: &mut SyncIo, peers: Vec<PeerId>, transactions: Vec<PendingTransaction>) -> HashSet<PeerId> {
		let all_transactions_hashes = transactions.iter()
			.map(|tx| tx.transaction.hash())
			.collect::<HashSet<H256>>();
		let all_transactions_rlp = {
			let mut packet = RlpStream::new_list(transactions.len());
			for tx in &transactions { packet.append(&tx.transaction); }
			packet.out()
		};

		// Clear old transactions from stats
		self.transactions_stats.retain(&all_transactions_hashes);

		// sqrt(x)/x scaled to max u32
		let block_number = io.chain().chain_info().best_block_number;

		let lucky_peers = {
			peers.into_iter()
				.filter_map(|peer_id| {
					let stats = &mut self.transactions_stats;
					let peer_info = self.peers.get_mut(&peer_id)
						.expect("peer_id is form peers; peers is result of select_peers_for_transactions; select_peers_for_transactions selects peers from self.peers; qed");

					// Send all transactions
					if peer_info.last_sent_transactions.is_empty() {
						// update stats
						for hash in &all_transactions_hashes {
							let id = io.peer_session_info(peer_id).and_then(|info| info.id);
							stats.propagated(hash, id, block_number);
						}
						peer_info.last_sent_transactions = all_transactions_hashes.clone();
						return Some((peer_id, all_transactions_hashes.len(), all_transactions_rlp.clone()));
					}

					// Get hashes of all transactions to send to this peer
					let to_send = all_transactions_hashes.difference(&peer_info.last_sent_transactions)
						.take(MAX_TRANSACTIONS_TO_PROPAGATE)
						.cloned()
						.collect::<HashSet<_>>();
					if to_send.is_empty() {
						return None;
					}

					// Construct RLP
					let (packet, to_send) = {
						let mut to_send = to_send;
						let mut packet = RlpStream::new();
						packet.begin_unbounded_list();
						let mut pushed = 0;
						for tx in &transactions {
							let hash = tx.transaction.hash();
							if to_send.contains(&hash) {
								let mut transaction = RlpStream::new();
								tx.transaction.rlp_append(&mut transaction);
								let appended = packet.append_raw_checked(&transaction.drain(), 1, MAX_TRANSACTION_PACKET_SIZE);
								if !appended {
									// Maximal packet size reached just proceed with sending
									debug!("Transaction packet size limit reached. Sending incomplete set of {}/{} transactions.", pushed, to_send.len());
									to_send = to_send.into_iter().take(pushed).collect();
									break;
								}
								pushed += 1;
							}
						}
						packet.complete_unbounded_list();
						(packet, to_send)
					};

					// Update stats
					let id = io.peer_session_info(peer_id).and_then(|info| info.id);
					for hash in &to_send {
						// update stats
						stats.propagated(hash, id, block_number);
					}

					peer_info.last_sent_transactions = all_transactions_hashes
						.intersection(&peer_info.last_sent_transactions)
						.chain(&to_send)
						.cloned()
						.collect();
					Some((peer_id, to_send.len(), packet.out()))
				})
				.collect::<Vec<_>>()
		};

		// Send RLPs
		let mut peers = HashSet::new();
		if lucky_peers.len() > 0 {
			let mut max_sent = 0;
			let lucky_peers_len = lucky_peers.len();
			for (peer_id, sent, rlp) in lucky_peers {
				peers.insert(peer_id);
				self.send_packet(io, peer_id, TRANSACTIONS_PACKET, rlp);
				trace!(target: "sync", "{:02} <- Transactions ({} entries)", peer_id, sent);
				max_sent = cmp::max(max_sent, sent);
			}
			debug!(target: "sync", "Sent up to {} transactions to {} peers.", max_sent, lucky_peers_len);
		}

		peers
	}

	fn propagate_latest_blocks(&mut self, io: &mut SyncIo, sealed: &[H256]) {
		let chain_info = io.chain().chain_info();
		if (((chain_info.best_block_number as i64) - (self.last_sent_block_number as i64)).abs() as BlockNumber) < MAX_PEER_LAG_PROPAGATION {
			let mut peers = self.get_lagging_peers(&chain_info);
			if sealed.is_empty() {
				let hashes = self.propagate_new_hashes(&chain_info, io, &peers);
				peers = ChainSync::select_random_peers(&peers);
				let blocks = self.propagate_blocks(&chain_info, io, sealed, &peers);
				if blocks != 0 || hashes != 0 {
					trace!(target: "sync", "Sent latest {} blocks and {} hashes to peers.", blocks, hashes);
				}
			} else {
				self.propagate_blocks(&chain_info, io, sealed, &peers);
				self.propagate_new_hashes(&chain_info, io, &peers);
				trace!(target: "sync", "Sent sealed block to all peers");
			};
		}
		self.last_sent_block_number = chain_info.best_block_number;
	}

	/// Distribute valid proposed blocks to subset of current peers.
	fn propagate_proposed_blocks(&mut self, io: &mut SyncIo, proposed: &[Bytes]) {
		let peers = self.get_consensus_peers();
		trace!(target: "sync", "Sending proposed blocks to {:?}", peers);
		for block in proposed {
			let rlp = ChainSync::create_block_rlp(
				block,
				io.chain().chain_info().total_difficulty
			);
			for peer_id in &peers {
				self.send_packet(io, *peer_id, NEW_BLOCK_PACKET, rlp.clone());
			}
		}
	}

	/// Maintain other peers. Send out any new blocks and transactions
	pub fn maintain_sync(&mut self, io: &mut SyncIo) {
		self.maybe_start_snapshot_sync(io);
		self.check_resume(io);
	}

	/// called when block is imported to chain - propagates the blocks and updates transactions sent to peers
	pub fn chain_new_blocks(&mut self, io: &mut SyncIo, _imported: &[H256], invalid: &[H256], enacted: &[H256], _retracted: &[H256], sealed: &[H256], proposed: &[Bytes]) {
		let queue_info = io.chain().queue_info();
		let is_syncing = self.status().is_syncing(queue_info);

		if !is_syncing || !sealed.is_empty() || !proposed.is_empty() {
			trace!(target: "sync", "Propagating blocks, state={:?}", self.state);
			self.propagate_latest_blocks(io, sealed);
			self.propagate_proposed_blocks(io, proposed);
		}
		if !invalid.is_empty() {
			trace!(target: "sync", "Bad blocks in the queue, restarting");
			self.restart(io);
		}

		if !is_syncing && !enacted.is_empty() && !self.peers.is_empty() {
			// Select random peer to re-broadcast transactions to.
			let peer = random::new().gen_range(0, self.peers.len());
			trace!(target: "sync", "Re-broadcasting transactions to a random peer.");
			self.peers.values_mut().nth(peer).map(|peer_info|
				peer_info.last_sent_transactions.clear()
			);
		}
	}

	/// Called when peer sends us new consensus packet
	fn on_consensus_packet(io: &mut SyncIo, peer_id: PeerId, r: &UntrustedRlp) -> Result<(), PacketDecodeError> {
		trace!(target: "sync", "Received consensus packet from {:?}", peer_id);
		io.chain().queue_consensus_message(r.as_raw().to_vec());
		Ok(())
	}

	/// Broadcast consensus message to peers.
	pub fn propagate_consensus_packet(&mut self, io: &mut SyncIo, packet: Bytes) {
		let lucky_peers = ChainSync::select_random_peers(&self.get_consensus_peers());
		trace!(target: "sync", "Sending consensus packet to {:?}", lucky_peers);
		for peer_id in lucky_peers {
			self.send_packet(io, peer_id, CONSENSUS_DATA_PACKET, packet.clone());
		}
	}

	/// Called when peer sends us new private transaction packet
	fn on_private_transaction(io: &mut SyncIo, peer_id: PeerId, r: &UntrustedRlp) -> Result<(), PacketDecodeError> {
		trace!(target: "sync", "Received private transaction packet from {:?}", peer_id);
<<<<<<< HEAD
		if let Err(e) = io.chain().private_transactions_provider().import_private_transaction(r.as_raw()) {
=======
		if let Err(e) = io.private_transactions_provider().import_private_transaction(r.as_raw(), peer_id) {
>>>>>>> 8ca34cca
			debug!("Ignoring the message, error queueing: {}", e);
		}
		Ok(())
	}

	/// Broadcast private transaction message to peers.
	pub fn propagate_private_transaction(&mut self, io: &mut SyncIo, packet: Bytes) {
		let lucky_peers = ChainSync::select_random_peers(&self.get_consensus_peers());
		trace!(target: "sync", "Sending private transaction packet to {:?}", lucky_peers);
		for peer_id in lucky_peers {
			self.send_packet(io, peer_id, PRIVATE_TRANSACTION_PACKET, packet.clone());
		}
	}

	/// Called when peer sends us signed private transaction packet
	fn on_signed_private_transaction(io: &mut SyncIo, peer_id: PeerId, r: &UntrustedRlp) -> Result<(), PacketDecodeError> {
		trace!(target: "sync", "Received signed private transaction packet from {:?}", peer_id);
<<<<<<< HEAD
		if let Err(e) = io.chain().private_transactions_provider().import_signed_private_transaction(r.as_raw()) {
=======
		if let Err(e) = io.private_transactions_provider().import_signed_private_transaction(r.as_raw(), peer_id) {
>>>>>>> 8ca34cca
			debug!("Ignoring the message, error queueing: {}", e);
		}
		Ok(())
	}

	/// Broadcast signed private transaction message to peers.
	pub fn propagate_signed_private_transaction(&mut self, io: &mut SyncIo, packet: Bytes) {
		let lucky_peers = ChainSync::select_random_peers(&self.get_consensus_peers());
		trace!(target: "sync", "Sending signed private transaction packet to {:?}", lucky_peers);
		for peer_id in lucky_peers {
			self.send_packet(io, peer_id, SIGNED_PRIVATE_TRANSACTION_PACKET, packet.clone());
		}
	}

}

/// Checks if peer is able to process service transactions
fn accepts_service_transaction(client_id: &str) -> bool {
	// Parity versions starting from this will accept service-transactions
	const SERVICE_TRANSACTIONS_VERSION: (u32, u32) = (1u32, 6u32);
	// Parity client string prefix
	const PARITY_CLIENT_ID_PREFIX: &'static str = "Parity/v";

	if !client_id.starts_with(PARITY_CLIENT_ID_PREFIX) {
		return false;
	}
	let ver: Vec<u32> = client_id[PARITY_CLIENT_ID_PREFIX.len()..].split('.')
		.take(2)
		.filter_map(|s| s.parse().ok())
		.collect();
	ver.len() == 2 && (ver[0] > SERVICE_TRANSACTIONS_VERSION.0 || (ver[0] == SERVICE_TRANSACTIONS_VERSION.0 && ver[1] >= SERVICE_TRANSACTIONS_VERSION.1))
}

#[cfg(test)]
mod tests {
	use std::collections::{HashSet, VecDeque};
	use {ethkey, Address};
	use network::PeerId;
	use tests::helpers::*;
	use tests::snapshot::TestSnapshotService;
	use bigint::prelude::U256;
	use bigint::hash::H256;
	use parking_lot::RwLock;
	use bytes::Bytes;
	use rlp::{Rlp, RlpStream, UntrustedRlp};
	use super::*;
	use ::SyncConfig;
	use super::{PeerInfo, PeerAsking};
	use ethcore::header::*;
	use ethcore::client::{BlockChainClient, EachBlockWith, TestBlockChainClient};
	use ethcore::transaction::UnverifiedTransaction;
	use ethcore::miner::MinerService;

	fn get_dummy_block(order: u32, parent_hash: H256) -> Bytes {
		let mut header = Header::new();
		header.set_gas_limit(0.into());
		header.set_difficulty((order * 100).into());
		header.set_timestamp((order * 10) as u64);
		header.set_number(order as u64);
		header.set_parent_hash(parent_hash);
		header.set_state_root(H256::zero());

		let mut rlp = RlpStream::new_list(3);
		rlp.append(&header);
		rlp.append_raw(&::rlp::EMPTY_LIST_RLP, 1);
		rlp.append_raw(&::rlp::EMPTY_LIST_RLP, 1);
		rlp.out()
	}

	fn get_dummy_blocks(order: u32, parent_hash: H256) -> Bytes {
		let mut rlp = RlpStream::new_list(1);
		rlp.append_raw(&get_dummy_block(order, parent_hash), 1);
		let difficulty: U256 = (100 * order).into();
		rlp.append(&difficulty);
		rlp.out()
	}

	fn get_dummy_hashes() -> Bytes {
		let mut rlp = RlpStream::new_list(5);
		for _ in 0..5 {
			let mut hash_d_rlp = RlpStream::new_list(2);
			let hash: H256 = H256::from(0u64);
			let diff: U256 = U256::from(1u64);
			hash_d_rlp.append(&hash);
			hash_d_rlp.append(&diff);

			rlp.append_raw(&hash_d_rlp.out(), 1);
		}

		rlp.out()
	}

	fn queue_info(unverified: usize, verified: usize) -> BlockQueueInfo {
		BlockQueueInfo {
			unverified_queue_size: unverified,
			verified_queue_size: verified,
			verifying_queue_size: 0,
			max_queue_size: 1000,
			max_mem_use: 1000,
			mem_used: 500
		}
	}

	fn sync_status(state: SyncState) -> SyncStatus {
		SyncStatus {
			state: state,
			protocol_version: 0,
			network_id: 0,
			start_block_number: 0,
			last_imported_block_number: None,
			highest_block_number: None,
			blocks_total: 0,
			blocks_received: 0,
			num_peers: 0,
			num_active_peers: 0,
			mem_used: 0,
			num_snapshot_chunks: 0,
			snapshot_chunks_done: 0,
			last_imported_old_block_number: None,
		}
	}

	#[test]
	fn is_still_verifying() {
		assert!(!sync_status(SyncState::Idle).is_syncing(queue_info(2, 1)));
		assert!(sync_status(SyncState::Idle).is_syncing(queue_info(2, 2)));
	}

	#[test]
	fn is_synced_state() {
		assert!(sync_status(SyncState::Blocks).is_syncing(queue_info(0, 0)));
		assert!(!sync_status(SyncState::Idle).is_syncing(queue_info(0, 0)));
	}

	#[test]
	fn return_receipts_empty() {
		let mut client = TestBlockChainClient::new();
		let queue = RwLock::new(VecDeque::new());
		let ss = TestSnapshotService::new();
		let io = TestIo::new(&mut client, &ss, &queue, None);

		let result = ChainSync::return_receipts(&io, &UntrustedRlp::new(&[0xc0]), 0);

		assert!(result.is_ok());
	}

	#[test]
	fn return_receipts() {
		let mut client = TestBlockChainClient::new();
		let queue = RwLock::new(VecDeque::new());
		let sync = dummy_sync_with_peer(H256::new(), &client);
		let ss = TestSnapshotService::new();
		let mut io = TestIo::new(&mut client, &ss, &queue, None);

		let mut receipt_list = RlpStream::new_list(4);
		receipt_list.append(&H256::from("0000000000000000000000000000000000000000000000005555555555555555"));
		receipt_list.append(&H256::from("ff00000000000000000000000000000000000000000000000000000000000000"));
		receipt_list.append(&H256::from("fff0000000000000000000000000000000000000000000000000000000000000"));
		receipt_list.append(&H256::from("aff0000000000000000000000000000000000000000000000000000000000000"));

		let receipts_request = receipt_list.out();
		// it returns rlp ONLY for hashes started with "f"
		let result = ChainSync::return_receipts(&io, &UntrustedRlp::new(&receipts_request.clone()), 0);

		assert!(result.is_ok());
		let rlp_result = result.unwrap();
		assert!(rlp_result.is_some());

		// the length of two rlp-encoded receipts
		assert_eq!(603, rlp_result.unwrap().1.out().len());

		io.sender = Some(2usize);
		ChainSync::dispatch_packet(&RwLock::new(sync), &mut io, 0usize, super::GET_RECEIPTS_PACKET, &receipts_request);
		assert_eq!(1, io.packets.len());
	}

	#[test]
	fn return_block_headers() {
		use ethcore::views::HeaderView;
		fn make_hash_req(h: &H256, count: usize, skip: usize, reverse: bool) -> Bytes {
			let mut rlp = RlpStream::new_list(4);
			rlp.append(h);
			rlp.append(&count);
			rlp.append(&skip);
			rlp.append(&if reverse {1u32} else {0u32});
			rlp.out()
		}

		fn make_num_req(n: usize, count: usize, skip: usize, reverse: bool) -> Bytes {
			let mut rlp = RlpStream::new_list(4);
			rlp.append(&n);
			rlp.append(&count);
			rlp.append(&skip);
			rlp.append(&if reverse {1u32} else {0u32});
			rlp.out()
		}
		fn to_header_vec(rlp: ::chain::RlpResponseResult) -> Vec<Bytes> {
			Rlp::new(&rlp.unwrap().unwrap().1.out()).iter().map(|r| r.as_raw().to_vec()).collect()
		}

		let mut client = TestBlockChainClient::new();
		client.add_blocks(100, EachBlockWith::Nothing);
		let blocks: Vec<_> = (0 .. 100)
			.map(|i| (&client as &BlockChainClient).block(BlockId::Number(i as BlockNumber)).map(|b| b.into_inner()).unwrap()).collect();
		let headers: Vec<_> = blocks.iter().map(|b| Rlp::new(b).at(0).as_raw().to_vec()).collect();
		let hashes: Vec<_> = headers.iter().map(|h| HeaderView::new(h).hash()).collect();

		let queue = RwLock::new(VecDeque::new());
		let ss = TestSnapshotService::new();
		let io = TestIo::new(&mut client, &ss, &queue, None);

		let unknown: H256 = H256::new();
		let result = ChainSync::return_block_headers(&io, &UntrustedRlp::new(&make_hash_req(&unknown, 1, 0, false)), 0);
		assert!(to_header_vec(result).is_empty());
		let result = ChainSync::return_block_headers(&io, &UntrustedRlp::new(&make_hash_req(&unknown, 1, 0, true)), 0);
		assert!(to_header_vec(result).is_empty());

		let result = ChainSync::return_block_headers(&io, &UntrustedRlp::new(&make_hash_req(&hashes[2], 1, 0, true)), 0);
		assert_eq!(to_header_vec(result), vec![headers[2].clone()]);

		let result = ChainSync::return_block_headers(&io, &UntrustedRlp::new(&make_hash_req(&hashes[2], 1, 0, false)), 0);
		assert_eq!(to_header_vec(result), vec![headers[2].clone()]);

		let result = ChainSync::return_block_headers(&io, &UntrustedRlp::new(&make_hash_req(&hashes[50], 3, 5, false)), 0);
		assert_eq!(to_header_vec(result), vec![headers[50].clone(), headers[56].clone(), headers[62].clone()]);

		let result = ChainSync::return_block_headers(&io, &UntrustedRlp::new(&make_hash_req(&hashes[50], 3, 5, true)), 0);
		assert_eq!(to_header_vec(result), vec![headers[50].clone(), headers[44].clone(), headers[38].clone()]);

		let result = ChainSync::return_block_headers(&io, &UntrustedRlp::new(&make_num_req(2, 1, 0, true)), 0);
		assert_eq!(to_header_vec(result), vec![headers[2].clone()]);

		let result = ChainSync::return_block_headers(&io, &UntrustedRlp::new(&make_num_req(2, 1, 0, false)), 0);
		assert_eq!(to_header_vec(result), vec![headers[2].clone()]);

		let result = ChainSync::return_block_headers(&io, &UntrustedRlp::new(&make_num_req(50, 3, 5, false)), 0);
		assert_eq!(to_header_vec(result), vec![headers[50].clone(), headers[56].clone(), headers[62].clone()]);

		let result = ChainSync::return_block_headers(&io, &UntrustedRlp::new(&make_num_req(50, 3, 5, true)), 0);
		assert_eq!(to_header_vec(result), vec![headers[50].clone(), headers[44].clone(), headers[38].clone()]);
	}

	#[test]
	fn return_nodes() {
		let mut client = TestBlockChainClient::new();
		let queue = RwLock::new(VecDeque::new());
		let sync = dummy_sync_with_peer(H256::new(), &client);
		let ss = TestSnapshotService::new();
		let mut io = TestIo::new(&mut client, &ss, &queue, None);

		let mut node_list = RlpStream::new_list(3);
		node_list.append(&H256::from("0000000000000000000000000000000000000000000000005555555555555555"));
		node_list.append(&H256::from("ffffffffffffffffffffffffffffffffffffffffffffaaaaaaaaaaaaaaaaaaaa"));
		node_list.append(&H256::from("aff0000000000000000000000000000000000000000000000000000000000000"));

		let node_request = node_list.out();
		// it returns rlp ONLY for hashes started with "f"
		let result = ChainSync::return_node_data(&io, &UntrustedRlp::new(&node_request.clone()), 0);

		assert!(result.is_ok());
		let rlp_result = result.unwrap();
		assert!(rlp_result.is_some());

		// the length of one rlp-encoded hashe
		let rlp = rlp_result.unwrap().1.out();
		let rlp = Rlp::new(&rlp);
		assert_eq!(1, rlp.item_count());

		io.sender = Some(2usize);

		ChainSync::dispatch_packet(&RwLock::new(sync), &mut io, 0usize, super::GET_NODE_DATA_PACKET, &node_request);
		assert_eq!(1, io.packets.len());
	}

	fn dummy_sync_with_peer(peer_latest_hash: H256, client: &BlockChainClient) -> ChainSync {
		let mut sync = ChainSync::new(SyncConfig::default(), client);
		insert_dummy_peer(&mut sync, 0, peer_latest_hash);
		sync
	}

	fn insert_dummy_peer(sync: &mut ChainSync, peer_id: PeerId, peer_latest_hash: H256) {
		sync.peers.insert(peer_id,
			PeerInfo {
				protocol_version: 0,
				genesis: H256::zero(),
				network_id: 0,
				latest_hash: peer_latest_hash,
				difficulty: None,
				asking: PeerAsking::Nothing,
				asking_blocks: Vec::new(),
				asking_hash: None,
				ask_time: 0,
				last_sent_transactions: HashSet::new(),
				expired: false,
				confirmation: super::ForkConfirmation::Confirmed,
				snapshot_number: None,
				snapshot_hash: None,
				asking_snapshot_data: None,
				block_set: None,
			});

	}

	#[test]
	fn finds_lagging_peers() {
		let mut client = TestBlockChainClient::new();
		client.add_blocks(100, EachBlockWith::Uncle);
		let mut sync = dummy_sync_with_peer(client.block_hash_delta_minus(10), &client);
		let chain_info = client.chain_info();

		let lagging_peers = sync.get_lagging_peers(&chain_info);

		assert_eq!(1, lagging_peers.len());
	}

	#[test]
	fn calculates_tree_for_lagging_peer() {
		let mut client = TestBlockChainClient::new();
		client.add_blocks(15, EachBlockWith::Uncle);

		let start = client.block_hash_delta_minus(4);
		let end = client.block_hash_delta_minus(2);

		// wrong way end -> start, should be None
		let rlp = ChainSync::create_new_hashes_rlp(&client, &end, &start);
		assert!(rlp.is_none());

		let rlp = ChainSync::create_new_hashes_rlp(&client, &start, &end).unwrap();
		// size of three rlp encoded hash-difficulty
		assert_eq!(107, rlp.len());
	}

	#[test]
	fn sends_new_hashes_to_lagging_peer() {
		let mut client = TestBlockChainClient::new();
		client.add_blocks(100, EachBlockWith::Uncle);
		let queue = RwLock::new(VecDeque::new());
		let mut sync = dummy_sync_with_peer(client.block_hash_delta_minus(5), &client);
		let chain_info = client.chain_info();
		let ss = TestSnapshotService::new();
		let mut io = TestIo::new(&mut client, &ss, &queue, None);

		let peers = sync.get_lagging_peers(&chain_info);
		let peer_count = sync.propagate_new_hashes(&chain_info, &mut io, &peers);

		// 1 message should be send
		assert_eq!(1, io.packets.len());
		// 1 peer should be updated
		assert_eq!(1, peer_count);
		// NEW_BLOCK_HASHES_PACKET
		assert_eq!(0x01, io.packets[0].packet_id);
	}

	#[test]
	fn sends_latest_block_to_lagging_peer() {
		let mut client = TestBlockChainClient::new();
		client.add_blocks(100, EachBlockWith::Uncle);
		let queue = RwLock::new(VecDeque::new());
		let mut sync = dummy_sync_with_peer(client.block_hash_delta_minus(5), &client);
		let chain_info = client.chain_info();
		let ss = TestSnapshotService::new();
		let mut io = TestIo::new(&mut client, &ss, &queue, None);
		let peers = sync.get_lagging_peers(&chain_info);
		let peer_count = sync.propagate_blocks(&chain_info, &mut io, &[], &peers);

		// 1 message should be send
		assert_eq!(1, io.packets.len());
		// 1 peer should be updated
		assert_eq!(1, peer_count);
		// NEW_BLOCK_PACKET
		assert_eq!(0x07, io.packets[0].packet_id);
	}

	#[test]
	fn sends_sealed_block() {
		let mut client = TestBlockChainClient::new();
		client.add_blocks(100, EachBlockWith::Uncle);
		let queue = RwLock::new(VecDeque::new());
		let hash = client.block_hash(BlockId::Number(99)).unwrap();
		let mut sync = dummy_sync_with_peer(client.block_hash_delta_minus(5), &client);
		let chain_info = client.chain_info();
		let ss = TestSnapshotService::new();
		let mut io = TestIo::new(&mut client, &ss, &queue, None);
		let peers = sync.get_lagging_peers(&chain_info);
		let peer_count = sync.propagate_blocks(&chain_info, &mut io, &[hash.clone()], &peers);

		// 1 message should be send
		assert_eq!(1, io.packets.len());
		// 1 peer should be updated
		assert_eq!(1, peer_count);
		// NEW_BLOCK_PACKET
		assert_eq!(0x07, io.packets[0].packet_id);
	}

	#[test]
	fn sends_proposed_block() {
		let mut client = TestBlockChainClient::new();
		client.add_blocks(2, EachBlockWith::Uncle);
		let queue = RwLock::new(VecDeque::new());
		let block = client.block(BlockId::Latest).unwrap().into_inner();
		let mut sync = ChainSync::new(SyncConfig::default(), &client);
		sync.peers.insert(0,
			PeerInfo {
				// Messaging protocol
				protocol_version: 2,
				genesis: H256::zero(),
				network_id: 0,
				latest_hash: client.block_hash_delta_minus(1),
				difficulty: None,
				asking: PeerAsking::Nothing,
				asking_blocks: Vec::new(),
				asking_hash: None,
				ask_time: 0,
				last_sent_transactions: HashSet::new(),
				expired: false,
				confirmation: super::ForkConfirmation::Confirmed,
				snapshot_number: None,
				snapshot_hash: None,
				asking_snapshot_data: None,
				block_set: None,
			});
		let ss = TestSnapshotService::new();
		let mut io = TestIo::new(&mut client, &ss, &queue, None);
		sync.propagate_proposed_blocks(&mut io, &[block]);

		// 1 message should be sent
		assert_eq!(1, io.packets.len());
		// NEW_BLOCK_PACKET
		assert_eq!(0x07, io.packets[0].packet_id);
	}

	#[test]
	fn propagates_transactions() {
		let mut client = TestBlockChainClient::new();
		client.add_blocks(100, EachBlockWith::Uncle);
		client.insert_transaction_to_queue();
		let mut sync = dummy_sync_with_peer(client.block_hash_delta_minus(1), &client);
		let queue = RwLock::new(VecDeque::new());
		let ss = TestSnapshotService::new();
		let mut io = TestIo::new(&mut client, &ss, &queue, None);
		let peer_count = sync.propagate_new_transactions(&mut io);
		// Try to propagate same transactions for the second time
		let peer_count2 = sync.propagate_new_transactions(&mut io);
		// Even after new block transactions should not be propagated twice
		sync.chain_new_blocks(&mut io, &[], &[], &[], &[], &[], &[]);
		// Try to propagate same transactions for the third time
		let peer_count3 = sync.propagate_new_transactions(&mut io);

		// 1 message should be send
		assert_eq!(1, io.packets.len());
		// 1 peer should be updated but only once
		assert_eq!(1, peer_count);
		assert_eq!(0, peer_count2);
		assert_eq!(0, peer_count3);
		// TRANSACTIONS_PACKET
		assert_eq!(0x02, io.packets[0].packet_id);
	}

	#[test]
	fn does_not_propagate_new_transactions_after_new_block() {
		let mut client = TestBlockChainClient::new();
		client.add_blocks(100, EachBlockWith::Uncle);
		client.insert_transaction_to_queue();
		let mut sync = dummy_sync_with_peer(client.block_hash_delta_minus(1), &client);
		let queue = RwLock::new(VecDeque::new());
		let ss = TestSnapshotService::new();
		let mut io = TestIo::new(&mut client, &ss, &queue, None);
		let peer_count = sync.propagate_new_transactions(&mut io);
		io.chain.insert_transaction_to_queue();
		// New block import should not trigger propagation.
		// (we only propagate on timeout)
		sync.chain_new_blocks(&mut io, &[], &[], &[], &[], &[], &[]);

		// 2 message should be send
		assert_eq!(1, io.packets.len());
		// 1 peer should receive the message
		assert_eq!(1, peer_count);
		// TRANSACTIONS_PACKET
		assert_eq!(0x02, io.packets[0].packet_id);
	}

	#[test]
	fn does_not_fail_for_no_peers() {
		let mut client = TestBlockChainClient::new();
		client.add_blocks(100, EachBlockWith::Uncle);
		client.insert_transaction_to_queue();
		// Sync with no peers
		let mut sync = ChainSync::new(SyncConfig::default(), &client);
		let queue = RwLock::new(VecDeque::new());
		let ss = TestSnapshotService::new();
		let mut io = TestIo::new(&mut client, &ss, &queue, None);
		let peer_count = sync.propagate_new_transactions(&mut io);
		sync.chain_new_blocks(&mut io, &[], &[], &[], &[], &[], &[]);
		// Try to propagate same transactions for the second time
		let peer_count2 = sync.propagate_new_transactions(&mut io);

		assert_eq!(0, io.packets.len());
		assert_eq!(0, peer_count);
		assert_eq!(0, peer_count2);
	}

	#[test]
	fn propagates_transactions_without_alternating() {
		let mut client = TestBlockChainClient::new();
		client.add_blocks(100, EachBlockWith::Uncle);
		client.insert_transaction_to_queue();
		let mut sync = dummy_sync_with_peer(client.block_hash_delta_minus(1), &client);
		let queue = RwLock::new(VecDeque::new());
		let ss = TestSnapshotService::new();
		// should sent some
		{
			let mut io = TestIo::new(&mut client, &ss, &queue, None);
			let peer_count = sync.propagate_new_transactions(&mut io);
			assert_eq!(1, io.packets.len());
			assert_eq!(1, peer_count);
		}
		// Insert some more
		client.insert_transaction_to_queue();
		let (peer_count2, peer_count3) = {
			let mut io = TestIo::new(&mut client, &ss, &queue, None);
			// Propagate new transactions
			let peer_count2 = sync.propagate_new_transactions(&mut io);
			// And now the peer should have all transactions
			let peer_count3 = sync.propagate_new_transactions(&mut io);
			(peer_count2, peer_count3)
		};

		// 2 message should be send (in total)
		assert_eq!(2, queue.read().len());
		// 1 peer should be updated but only once after inserting new transaction
		assert_eq!(1, peer_count2);
		assert_eq!(0, peer_count3);
		// TRANSACTIONS_PACKET
		assert_eq!(0x02, queue.read()[0].packet_id);
		assert_eq!(0x02, queue.read()[1].packet_id);
	}

	#[test]
	fn should_maintain_transations_propagation_stats() {
		let mut client = TestBlockChainClient::new();
		client.add_blocks(100, EachBlockWith::Uncle);
		client.insert_transaction_to_queue();
		let mut sync = dummy_sync_with_peer(client.block_hash_delta_minus(1), &client);
		let queue = RwLock::new(VecDeque::new());
		let ss = TestSnapshotService::new();
		let mut io = TestIo::new(&mut client, &ss, &queue, None);
		sync.propagate_new_transactions(&mut io);

		let stats = sync.transactions_stats();
		assert_eq!(stats.len(), 1, "Should maintain stats for single transaction.")
	}

	#[test]
	fn should_propagate_service_transaction_to_selected_peers_only() {
		let mut client = TestBlockChainClient::new();
		client.insert_transaction_with_gas_price_to_queue(U256::zero());
		let block_hash = client.block_hash_delta_minus(1);
		let mut sync = ChainSync::new(SyncConfig::default(), &client);
		let queue = RwLock::new(VecDeque::new());
		let ss = TestSnapshotService::new();
		let mut io = TestIo::new(&mut client, &ss, &queue, None);

		// when peer#1 is Geth
		insert_dummy_peer(&mut sync, 1, block_hash);
		io.peers_info.insert(1, "Geth".to_owned());
		// and peer#2 is Parity, accepting service transactions
		insert_dummy_peer(&mut sync, 2, block_hash);
		io.peers_info.insert(2, "Parity/v1.6".to_owned());
		// and peer#3 is Parity, discarding service transactions
		insert_dummy_peer(&mut sync, 3, block_hash);
		io.peers_info.insert(3, "Parity/v1.5".to_owned());
		// and peer#4 is Parity, accepting service transactions
		insert_dummy_peer(&mut sync, 4, block_hash);
		io.peers_info.insert(4, "Parity/v1.7.3-ABCDEFGH".to_owned());

		// and new service transaction is propagated to peers
		sync.propagate_new_transactions(&mut io);

		// peer#2 && peer#4 are receiving service transaction
		assert!(io.packets.iter().any(|p| p.packet_id == 0x02 && p.recipient == 2)); // TRANSACTIONS_PACKET
		assert!(io.packets.iter().any(|p| p.packet_id == 0x02 && p.recipient == 4)); // TRANSACTIONS_PACKET
		assert_eq!(io.packets.len(), 2);
	}

	#[test]
	fn should_propagate_service_transaction_is_sent_as_separate_message() {
		let mut client = TestBlockChainClient::new();
		let tx1_hash = client.insert_transaction_to_queue();
		let tx2_hash = client.insert_transaction_with_gas_price_to_queue(U256::zero());
		let block_hash = client.block_hash_delta_minus(1);
		let mut sync = ChainSync::new(SyncConfig::default(), &client);
		let queue = RwLock::new(VecDeque::new());
		let ss = TestSnapshotService::new();
		let mut io = TestIo::new(&mut client, &ss, &queue, None);

		// when peer#1 is Parity, accepting service transactions
		insert_dummy_peer(&mut sync, 1, block_hash);
		io.peers_info.insert(1, "Parity/v1.6".to_owned());

		// and service + non-service transactions are propagated to peers
		sync.propagate_new_transactions(&mut io);

		// two separate packets for peer are queued:
		// 1) with non-service-transaction
		// 2) with service transaction
		let sent_transactions: Vec<UnverifiedTransaction> = io.packets.iter()
			.filter_map(|p| {
				if p.packet_id != 0x02 || p.recipient != 1 { // TRANSACTIONS_PACKET
					return None;
				}

				let rlp = UntrustedRlp::new(&*p.data);
				let item_count = rlp.item_count().unwrap_or(0);
				if item_count != 1 {
					return None;
				}

				rlp.at(0).ok().and_then(|r| r.as_val().ok())
			})
			.collect();
		assert_eq!(sent_transactions.len(), 2);
		assert!(sent_transactions.iter().any(|tx| tx.hash() == tx1_hash));
		assert!(sent_transactions.iter().any(|tx| tx.hash() == tx2_hash));
	}

	#[test]
	fn handles_peer_new_block_malformed() {
		let mut client = TestBlockChainClient::new();
		client.add_blocks(10, EachBlockWith::Uncle);

		let block_data = get_dummy_block(11, client.chain_info().best_block_hash);

		let queue = RwLock::new(VecDeque::new());
		let mut sync = dummy_sync_with_peer(client.block_hash_delta_minus(5), &client);
		//sync.have_common_block = true;
		let ss = TestSnapshotService::new();
		let mut io = TestIo::new(&mut client, &ss, &queue, None);

		let block = UntrustedRlp::new(&block_data);

		let result = sync.on_peer_new_block(&mut io, 0, &block);

		assert!(result.is_err());
	}

	#[test]
	fn handles_peer_new_block() {
		let mut client = TestBlockChainClient::new();
		client.add_blocks(10, EachBlockWith::Uncle);

		let block_data = get_dummy_blocks(11, client.chain_info().best_block_hash);

		let queue = RwLock::new(VecDeque::new());
		let mut sync = dummy_sync_with_peer(client.block_hash_delta_minus(5), &client);
		let ss = TestSnapshotService::new();
		let mut io = TestIo::new(&mut client, &ss, &queue, None);

		let block = UntrustedRlp::new(&block_data);

		let result = sync.on_peer_new_block(&mut io, 0, &block);

		assert!(result.is_ok());
	}

	#[test]
	fn handles_peer_new_block_empty() {
		let mut client = TestBlockChainClient::new();
		client.add_blocks(10, EachBlockWith::Uncle);
		let queue = RwLock::new(VecDeque::new());
		let mut sync = dummy_sync_with_peer(client.block_hash_delta_minus(5), &client);
		let ss = TestSnapshotService::new();
		let mut io = TestIo::new(&mut client, &ss, &queue, None);

		let empty_data = vec![];
		let block = UntrustedRlp::new(&empty_data);

		let result = sync.on_peer_new_block(&mut io, 0, &block);

		assert!(result.is_err());
	}

	#[test]
	fn handles_peer_new_hashes() {
		let mut client = TestBlockChainClient::new();
		client.add_blocks(10, EachBlockWith::Uncle);
		let queue = RwLock::new(VecDeque::new());
		let mut sync = dummy_sync_with_peer(client.block_hash_delta_minus(5), &client);
		let ss = TestSnapshotService::new();
		let mut io = TestIo::new(&mut client, &ss, &queue, None);

		let hashes_data = get_dummy_hashes();
		let hashes_rlp = UntrustedRlp::new(&hashes_data);

		let result = sync.on_peer_new_hashes(&mut io, 0, &hashes_rlp);

		assert!(result.is_ok());
	}

	#[test]
	fn handles_peer_new_hashes_empty() {
		let mut client = TestBlockChainClient::new();
		client.add_blocks(10, EachBlockWith::Uncle);
		let queue = RwLock::new(VecDeque::new());
		let mut sync = dummy_sync_with_peer(client.block_hash_delta_minus(5), &client);
		let ss = TestSnapshotService::new();
		let mut io = TestIo::new(&mut client, &ss, &queue, None);

		let empty_hashes_data = vec![];
		let hashes_rlp = UntrustedRlp::new(&empty_hashes_data);

		let result = sync.on_peer_new_hashes(&mut io, 0, &hashes_rlp);

		assert!(result.is_ok());
	}

	// idea is that what we produce when propagading latest hashes should be accepted in
	// on_peer_new_hashes in our code as well
	#[test]
	fn hashes_rlp_mutually_acceptable() {
		let mut client = TestBlockChainClient::new();
		client.add_blocks(100, EachBlockWith::Uncle);
		let queue = RwLock::new(VecDeque::new());
		let mut sync = dummy_sync_with_peer(client.block_hash_delta_minus(5), &client);
		let chain_info = client.chain_info();
		let ss = TestSnapshotService::new();
		let mut io = TestIo::new(&mut client, &ss, &queue, None);

		let peers = sync.get_lagging_peers(&chain_info);
		sync.propagate_new_hashes(&chain_info, &mut io, &peers);

		let data = &io.packets[0].data.clone();
		let result = sync.on_peer_new_hashes(&mut io, 0, &UntrustedRlp::new(data));
		assert!(result.is_ok());
	}

	// idea is that what we produce when propagading latest block should be accepted in
	// on_peer_new_block  in our code as well
	#[test]
	fn block_rlp_mutually_acceptable() {
		let mut client = TestBlockChainClient::new();
		client.add_blocks(100, EachBlockWith::Uncle);
		let queue = RwLock::new(VecDeque::new());
		let mut sync = dummy_sync_with_peer(client.block_hash_delta_minus(5), &client);
		let chain_info = client.chain_info();
		let ss = TestSnapshotService::new();
		let mut io = TestIo::new(&mut client, &ss, &queue, None);

		let peers = sync.get_lagging_peers(&chain_info);
		sync.propagate_blocks(&chain_info, &mut io, &[], &peers);

		let data = &io.packets[0].data.clone();
		let result = sync.on_peer_new_block(&mut io, 0, &UntrustedRlp::new(data));
		assert!(result.is_ok());
	}

	#[test]
	fn should_add_transactions_to_queue() {
		fn sender(tx: &UnverifiedTransaction) -> Address {
			ethkey::public_to_address(&tx.recover_public().unwrap())
		}

		// given
		let mut client = TestBlockChainClient::new();
		client.add_blocks(98, EachBlockWith::Uncle);
		client.add_blocks(1, EachBlockWith::UncleAndTransaction);
		client.add_blocks(1, EachBlockWith::Transaction);
		let mut sync = dummy_sync_with_peer(client.block_hash_delta_minus(5), &client);

		let good_blocks = vec![client.block_hash_delta_minus(2)];
		let retracted_blocks = vec![client.block_hash_delta_minus(1)];

		// Add some balance to clients and reset nonces
		for h in &[good_blocks[0], retracted_blocks[0]] {
			let block = client.block(BlockId::Hash(*h)).unwrap();
			let sender = sender(&block.transactions()[0]);;
			client.set_balance(sender, U256::from(10_000_000_000_000_000_000u64));
			client.set_nonce(sender, U256::from(0));
		}


		// when
		{
			let queue = RwLock::new(VecDeque::new());
			let ss = TestSnapshotService::new();
			let mut io = TestIo::new(&mut client, &ss, &queue, None);
			io.chain.miner.chain_new_blocks(io.chain, &[], &[], &[], &good_blocks);
			sync.chain_new_blocks(&mut io, &[], &[], &[], &good_blocks, &[], &[]);
			assert_eq!(io.chain.miner.status().transactions_in_future_queue, 0);
			assert_eq!(io.chain.miner.status().transactions_in_pending_queue, 1);
		}
		// We need to update nonce status (because we say that the block has been imported)
		for h in &[good_blocks[0]] {
			let block = client.block(BlockId::Hash(*h)).unwrap();
			client.set_nonce(sender(&block.transactions()[0]), U256::from(1));
		}
		{
			let queue = RwLock::new(VecDeque::new());
			let ss = TestSnapshotService::new();
			let mut io = TestIo::new(&client, &ss, &queue, None);
			io.chain.miner.chain_new_blocks(io.chain, &[], &[], &good_blocks, &retracted_blocks);
			sync.chain_new_blocks(&mut io, &[], &[], &good_blocks, &retracted_blocks, &[], &[]);
		}

		// then
		let status = client.miner.status();
		assert_eq!(status.transactions_in_pending_queue, 1);
		assert_eq!(status.transactions_in_future_queue, 0);
	}

	#[test]
	fn should_not_add_transactions_to_queue_if_not_synced() {
		// given
		let mut client = TestBlockChainClient::new();
		client.add_blocks(98, EachBlockWith::Uncle);
		client.add_blocks(1, EachBlockWith::UncleAndTransaction);
		client.add_blocks(1, EachBlockWith::Transaction);
		let mut sync = dummy_sync_with_peer(client.block_hash_delta_minus(5), &client);

		let good_blocks = vec![client.block_hash_delta_minus(2)];
		let retracted_blocks = vec![client.block_hash_delta_minus(1)];

		let queue = RwLock::new(VecDeque::new());
		let ss = TestSnapshotService::new();
		let mut io = TestIo::new(&mut client, &ss, &queue, None);

		// when
		sync.chain_new_blocks(&mut io, &[], &[], &[], &good_blocks, &[], &[]);
		assert_eq!(io.chain.miner.status().transactions_in_future_queue, 0);
		assert_eq!(io.chain.miner.status().transactions_in_pending_queue, 0);
		sync.chain_new_blocks(&mut io, &[], &[], &good_blocks, &retracted_blocks, &[], &[]);

		// then
		let status = io.chain.miner.status();
		assert_eq!(status.transactions_in_pending_queue, 0);
		assert_eq!(status.transactions_in_future_queue, 0);
	}
}<|MERGE_RESOLUTION|>--- conflicted
+++ resolved
@@ -98,9 +98,11 @@
 use bytes::Bytes;
 use rlp::*;
 use network::*;
+use std::sync::Arc;
 use ethcore::header::{BlockNumber, Header as BlockHeader};
 use ethcore::client::{BlockChainClient, BlockStatus, BlockId, BlockChainInfo, BlockImportError, BlockQueueInfo};
 use ethcore::error::*;
+use ethcore::private_transactions::Provider as PrivateTransactionProvider;
 use ethcore::snapshot::{ManifestData, RestorationStatus};
 use ethcore::transaction::PendingTransaction;
 use sync_io::SyncIo;
@@ -2213,11 +2215,7 @@
 	/// Called when peer sends us new private transaction packet
 	fn on_private_transaction(io: &mut SyncIo, peer_id: PeerId, r: &UntrustedRlp) -> Result<(), PacketDecodeError> {
 		trace!(target: "sync", "Received private transaction packet from {:?}", peer_id);
-<<<<<<< HEAD
-		if let Err(e) = io.chain().private_transactions_provider().import_private_transaction(r.as_raw()) {
-=======
-		if let Err(e) = io.private_transactions_provider().import_private_transaction(r.as_raw(), peer_id) {
->>>>>>> 8ca34cca
+		if let Err(e) = io.private_transactions_provider().import_private_transaction(r.as_raw()) {
 			debug!("Ignoring the message, error queueing: {}", e);
 		}
 		Ok(())
@@ -2235,11 +2233,7 @@
 	/// Called when peer sends us signed private transaction packet
 	fn on_signed_private_transaction(io: &mut SyncIo, peer_id: PeerId, r: &UntrustedRlp) -> Result<(), PacketDecodeError> {
 		trace!(target: "sync", "Received signed private transaction packet from {:?}", peer_id);
-<<<<<<< HEAD
-		if let Err(e) = io.chain().private_transactions_provider().import_signed_private_transaction(r.as_raw()) {
-=======
-		if let Err(e) = io.private_transactions_provider().import_signed_private_transaction(r.as_raw(), peer_id) {
->>>>>>> 8ca34cca
+		if let Err(e) = io.private_transactions_provider().import_signed_private_transaction(r.as_raw()) {
 			debug!("Ignoring the message, error queueing: {}", e);
 		}
 		Ok(())
@@ -2379,7 +2373,7 @@
 		let mut client = TestBlockChainClient::new();
 		let queue = RwLock::new(VecDeque::new());
 		let ss = TestSnapshotService::new();
-		let io = TestIo::new(&mut client, &ss, &queue, None);
+		let io = TestIo::new(&mut client, &ss, &queue, None, Arc::new(PrivateTransactionProvider::new()));
 
 		let result = ChainSync::return_receipts(&io, &UntrustedRlp::new(&[0xc0]), 0);
 
@@ -2392,7 +2386,7 @@
 		let queue = RwLock::new(VecDeque::new());
 		let sync = dummy_sync_with_peer(H256::new(), &client);
 		let ss = TestSnapshotService::new();
-		let mut io = TestIo::new(&mut client, &ss, &queue, None);
+		let mut io = TestIo::new(&mut client, &ss, &queue, None, Arc::new(PrivateTransactionProvider::new()));
 
 		let mut receipt_list = RlpStream::new_list(4);
 		receipt_list.append(&H256::from("0000000000000000000000000000000000000000000000005555555555555555"));
@@ -2449,7 +2443,7 @@
 
 		let queue = RwLock::new(VecDeque::new());
 		let ss = TestSnapshotService::new();
-		let io = TestIo::new(&mut client, &ss, &queue, None);
+		let io = TestIo::new(&mut client, &ss, &queue, None, Arc::new(PrivateTransactionProvider::new()));
 
 		let unknown: H256 = H256::new();
 		let result = ChainSync::return_block_headers(&io, &UntrustedRlp::new(&make_hash_req(&unknown, 1, 0, false)), 0);
@@ -2488,7 +2482,7 @@
 		let queue = RwLock::new(VecDeque::new());
 		let sync = dummy_sync_with_peer(H256::new(), &client);
 		let ss = TestSnapshotService::new();
-		let mut io = TestIo::new(&mut client, &ss, &queue, None);
+		let mut io = TestIo::new(&mut client, &ss, &queue, None, Arc::new(PrivateTransactionProvider::new()));
 
 		let mut node_list = RlpStream::new_list(3);
 		node_list.append(&H256::from("0000000000000000000000000000000000000000000000005555555555555555"));
@@ -2580,7 +2574,7 @@
 		let mut sync = dummy_sync_with_peer(client.block_hash_delta_minus(5), &client);
 		let chain_info = client.chain_info();
 		let ss = TestSnapshotService::new();
-		let mut io = TestIo::new(&mut client, &ss, &queue, None);
+		let mut io = TestIo::new(&mut client, &ss, &queue, None, Arc::new(PrivateTransactionProvider::new()));
 
 		let peers = sync.get_lagging_peers(&chain_info);
 		let peer_count = sync.propagate_new_hashes(&chain_info, &mut io, &peers);
@@ -2601,7 +2595,7 @@
 		let mut sync = dummy_sync_with_peer(client.block_hash_delta_minus(5), &client);
 		let chain_info = client.chain_info();
 		let ss = TestSnapshotService::new();
-		let mut io = TestIo::new(&mut client, &ss, &queue, None);
+		let mut io = TestIo::new(&mut client, &ss, &queue, None, Arc::new(PrivateTransactionProvider::new()));
 		let peers = sync.get_lagging_peers(&chain_info);
 		let peer_count = sync.propagate_blocks(&chain_info, &mut io, &[], &peers);
 
@@ -2622,7 +2616,7 @@
 		let mut sync = dummy_sync_with_peer(client.block_hash_delta_minus(5), &client);
 		let chain_info = client.chain_info();
 		let ss = TestSnapshotService::new();
-		let mut io = TestIo::new(&mut client, &ss, &queue, None);
+		let mut io = TestIo::new(&mut client, &ss, &queue, None, Arc::new(PrivateTransactionProvider::new()));
 		let peers = sync.get_lagging_peers(&chain_info);
 		let peer_count = sync.propagate_blocks(&chain_info, &mut io, &[hash.clone()], &peers);
 
@@ -2662,7 +2656,7 @@
 				block_set: None,
 			});
 		let ss = TestSnapshotService::new();
-		let mut io = TestIo::new(&mut client, &ss, &queue, None);
+		let mut io = TestIo::new(&mut client, &ss, &queue, None, Arc::new(PrivateTransactionProvider::new()));
 		sync.propagate_proposed_blocks(&mut io, &[block]);
 
 		// 1 message should be sent
@@ -2679,7 +2673,7 @@
 		let mut sync = dummy_sync_with_peer(client.block_hash_delta_minus(1), &client);
 		let queue = RwLock::new(VecDeque::new());
 		let ss = TestSnapshotService::new();
-		let mut io = TestIo::new(&mut client, &ss, &queue, None);
+		let mut io = TestIo::new(&mut client, &ss, &queue, None, Arc::new(PrivateTransactionProvider::new()));
 		let peer_count = sync.propagate_new_transactions(&mut io);
 		// Try to propagate same transactions for the second time
 		let peer_count2 = sync.propagate_new_transactions(&mut io);
@@ -2706,7 +2700,7 @@
 		let mut sync = dummy_sync_with_peer(client.block_hash_delta_minus(1), &client);
 		let queue = RwLock::new(VecDeque::new());
 		let ss = TestSnapshotService::new();
-		let mut io = TestIo::new(&mut client, &ss, &queue, None);
+		let mut io = TestIo::new(&mut client, &ss, &queue, None, Arc::new(PrivateTransactionProvider::new()));
 		let peer_count = sync.propagate_new_transactions(&mut io);
 		io.chain.insert_transaction_to_queue();
 		// New block import should not trigger propagation.
@@ -2730,7 +2724,7 @@
 		let mut sync = ChainSync::new(SyncConfig::default(), &client);
 		let queue = RwLock::new(VecDeque::new());
 		let ss = TestSnapshotService::new();
-		let mut io = TestIo::new(&mut client, &ss, &queue, None);
+		let mut io = TestIo::new(&mut client, &ss, &queue, None, Arc::new(PrivateTransactionProvider::new()));
 		let peer_count = sync.propagate_new_transactions(&mut io);
 		sync.chain_new_blocks(&mut io, &[], &[], &[], &[], &[], &[]);
 		// Try to propagate same transactions for the second time
@@ -2751,7 +2745,7 @@
 		let ss = TestSnapshotService::new();
 		// should sent some
 		{
-			let mut io = TestIo::new(&mut client, &ss, &queue, None);
+			let mut io = TestIo::new(&mut client, &ss, &queue, None, Arc::new(PrivateTransactionProvider::new()));
 			let peer_count = sync.propagate_new_transactions(&mut io);
 			assert_eq!(1, io.packets.len());
 			assert_eq!(1, peer_count);
@@ -2759,7 +2753,7 @@
 		// Insert some more
 		client.insert_transaction_to_queue();
 		let (peer_count2, peer_count3) = {
-			let mut io = TestIo::new(&mut client, &ss, &queue, None);
+			let mut io = TestIo::new(&mut client, &ss, &queue, None, Arc::new(PrivateTransactionProvider::new()));
 			// Propagate new transactions
 			let peer_count2 = sync.propagate_new_transactions(&mut io);
 			// And now the peer should have all transactions
@@ -2785,7 +2779,7 @@
 		let mut sync = dummy_sync_with_peer(client.block_hash_delta_minus(1), &client);
 		let queue = RwLock::new(VecDeque::new());
 		let ss = TestSnapshotService::new();
-		let mut io = TestIo::new(&mut client, &ss, &queue, None);
+		let mut io = TestIo::new(&mut client, &ss, &queue, None, Arc::new(PrivateTransactionProvider::new()));
 		sync.propagate_new_transactions(&mut io);
 
 		let stats = sync.transactions_stats();
@@ -2800,7 +2794,7 @@
 		let mut sync = ChainSync::new(SyncConfig::default(), &client);
 		let queue = RwLock::new(VecDeque::new());
 		let ss = TestSnapshotService::new();
-		let mut io = TestIo::new(&mut client, &ss, &queue, None);
+		let mut io = TestIo::new(&mut client, &ss, &queue, None, Arc::new(PrivateTransactionProvider::new()));
 
 		// when peer#1 is Geth
 		insert_dummy_peer(&mut sync, 1, block_hash);
@@ -2833,7 +2827,7 @@
 		let mut sync = ChainSync::new(SyncConfig::default(), &client);
 		let queue = RwLock::new(VecDeque::new());
 		let ss = TestSnapshotService::new();
-		let mut io = TestIo::new(&mut client, &ss, &queue, None);
+		let mut io = TestIo::new(&mut client, &ss, &queue, None, Arc::new(PrivateTransactionProvider::new()));
 
 		// when peer#1 is Parity, accepting service transactions
 		insert_dummy_peer(&mut sync, 1, block_hash);
@@ -2876,7 +2870,7 @@
 		let mut sync = dummy_sync_with_peer(client.block_hash_delta_minus(5), &client);
 		//sync.have_common_block = true;
 		let ss = TestSnapshotService::new();
-		let mut io = TestIo::new(&mut client, &ss, &queue, None);
+		let mut io = TestIo::new(&mut client, &ss, &queue, None, Arc::new(PrivateTransactionProvider::new()));
 
 		let block = UntrustedRlp::new(&block_data);
 
@@ -2895,7 +2889,7 @@
 		let queue = RwLock::new(VecDeque::new());
 		let mut sync = dummy_sync_with_peer(client.block_hash_delta_minus(5), &client);
 		let ss = TestSnapshotService::new();
-		let mut io = TestIo::new(&mut client, &ss, &queue, None);
+		let mut io = TestIo::new(&mut client, &ss, &queue, None, Arc::new(PrivateTransactionProvider::new()));
 
 		let block = UntrustedRlp::new(&block_data);
 
@@ -2911,7 +2905,7 @@
 		let queue = RwLock::new(VecDeque::new());
 		let mut sync = dummy_sync_with_peer(client.block_hash_delta_minus(5), &client);
 		let ss = TestSnapshotService::new();
-		let mut io = TestIo::new(&mut client, &ss, &queue, None);
+		let mut io = TestIo::new(&mut client, &ss, &queue, None, Arc::new(PrivateTransactionProvider::new()));
 
 		let empty_data = vec![];
 		let block = UntrustedRlp::new(&empty_data);
@@ -2928,7 +2922,7 @@
 		let queue = RwLock::new(VecDeque::new());
 		let mut sync = dummy_sync_with_peer(client.block_hash_delta_minus(5), &client);
 		let ss = TestSnapshotService::new();
-		let mut io = TestIo::new(&mut client, &ss, &queue, None);
+		let mut io = TestIo::new(&mut client, &ss, &queue, None, Arc::new(PrivateTransactionProvider::new()));
 
 		let hashes_data = get_dummy_hashes();
 		let hashes_rlp = UntrustedRlp::new(&hashes_data);
@@ -2945,7 +2939,7 @@
 		let queue = RwLock::new(VecDeque::new());
 		let mut sync = dummy_sync_with_peer(client.block_hash_delta_minus(5), &client);
 		let ss = TestSnapshotService::new();
-		let mut io = TestIo::new(&mut client, &ss, &queue, None);
+		let mut io = TestIo::new(&mut client, &ss, &queue, None, Arc::new(PrivateTransactionProvider::new()));
 
 		let empty_hashes_data = vec![];
 		let hashes_rlp = UntrustedRlp::new(&empty_hashes_data);
@@ -2965,7 +2959,7 @@
 		let mut sync = dummy_sync_with_peer(client.block_hash_delta_minus(5), &client);
 		let chain_info = client.chain_info();
 		let ss = TestSnapshotService::new();
-		let mut io = TestIo::new(&mut client, &ss, &queue, None);
+		let mut io = TestIo::new(&mut client, &ss, &queue, None, Arc::new(PrivateTransactionProvider::new()));
 
 		let peers = sync.get_lagging_peers(&chain_info);
 		sync.propagate_new_hashes(&chain_info, &mut io, &peers);
@@ -2985,7 +2979,7 @@
 		let mut sync = dummy_sync_with_peer(client.block_hash_delta_minus(5), &client);
 		let chain_info = client.chain_info();
 		let ss = TestSnapshotService::new();
-		let mut io = TestIo::new(&mut client, &ss, &queue, None);
+		let mut io = TestIo::new(&mut client, &ss, &queue, None, Arc::new(PrivateTransactionProvider::new()));
 
 		let peers = sync.get_lagging_peers(&chain_info);
 		sync.propagate_blocks(&chain_info, &mut io, &[], &peers);
@@ -3024,7 +3018,7 @@
 		{
 			let queue = RwLock::new(VecDeque::new());
 			let ss = TestSnapshotService::new();
-			let mut io = TestIo::new(&mut client, &ss, &queue, None);
+			let mut io = TestIo::new(&mut client, &ss, &queue, None, Arc::new(PrivateTransactionProvider::new()));
 			io.chain.miner.chain_new_blocks(io.chain, &[], &[], &[], &good_blocks);
 			sync.chain_new_blocks(&mut io, &[], &[], &[], &good_blocks, &[], &[]);
 			assert_eq!(io.chain.miner.status().transactions_in_future_queue, 0);
@@ -3038,7 +3032,7 @@
 		{
 			let queue = RwLock::new(VecDeque::new());
 			let ss = TestSnapshotService::new();
-			let mut io = TestIo::new(&client, &ss, &queue, None);
+			let mut io = TestIo::new(&client, &ss, &queue, None, Arc::new(PrivateTransactionProvider::new()));
 			io.chain.miner.chain_new_blocks(io.chain, &[], &[], &good_blocks, &retracted_blocks);
 			sync.chain_new_blocks(&mut io, &[], &[], &good_blocks, &retracted_blocks, &[], &[]);
 		}
@@ -3063,7 +3057,7 @@
 
 		let queue = RwLock::new(VecDeque::new());
 		let ss = TestSnapshotService::new();
-		let mut io = TestIo::new(&mut client, &ss, &queue, None);
+		let mut io = TestIo::new(&mut client, &ss, &queue, None, Arc::new(PrivateTransactionProvider::new()));
 
 		// when
 		sync.chain_new_blocks(&mut io, &[], &[], &[], &good_blocks, &[], &[]);
